name: test
on:

  push:
    branches:
      - main
  pull_request:
    branches:
      - main
  create:
    tags:
      - '**'
  schedule:
    # Run every day at 8:42am UTC.
    - cron:  '42 8 * * *'

# Cancel in-progress workflows when pushing
# a new commit on the same branch
concurrency:
  group: ${{ github.workflow }}-${{ github.ref }}
  cancel-in-progress: true

jobs:
  test_benchopt:
    name: Test
    runs-on: ${{ matrix.os }}
    strategy:
      matrix:
        include:
          - os: ubuntu-latest
            version_python: "3.10"
            conda_cmd: 'mamba'
            coverage: 'true'
          - os: ubuntu-latest
            version_python: "3.11"
          - os: macos-latest
            version_python: "3.10"
<<<<<<< HEAD
          - os: windows-latest
            version_python: "3.12"
=======
>>>>>>> 011946ac
    env:
      CONDA_ENV: 'testcondaenv'
      JUNIT_XML: 'test-data.xml'
      VERSION_PYTHON: ${{ matrix.version_python }}
      COVERAGE: ${{ matrix.coverage }}
      BENCHOPT_CONDA_CMD: ${{ matrix.conda_cmd || (matrix.os == 'windows-latest' && 'call conda') || 'conda' }}

    defaults:
      run:
        # Need to use this shell to get cond working properly.
        # See https://github.com/marketplace/actions/setup-miniconda#important
        shell: ${{ matrix.os == 'windows-latest' && 'cmd /C CALL {0}' || 'bash -l {0}' }}

    steps:
      - uses: actions/checkout@v3
      - name: Setup Conda
        uses: conda-incubator/setup-miniconda@v2
        with:
          activate-environment: ${{ env.CONDA_ENV }}
          python-version: ${{ matrix.version_python }}
          # Use miniforge to only get conda-forge as default channel.
          miniforge-version: latest

      - run: conda info

      - name: Install Julia on Windows
        if: matrix.os == 'windows-latest'
        run:
          pip install julia

      - name: Install Julia on Ubuntu/OSX
        if: matrix.os != 'windows-latest'
        run:
          conda install -yq julia[version">=1.10.0"]

      - name: Install benchopt and its dependencies
        run: |
          ${{ env.BENCHOPT_CONDA_CMD }} info
          ${{ env.BENCHOPT_CONDA_CMD }} install -yq pip
          pip install -e .[test]

      # TODO merge this with previous test if possible
      #last command : Install mamba in base environment to make it accessible test env
      - name: 'Install mamba in base environment'
        if: matrix.os != 'windows-latest'
        run: test $BENCHOPT_CONDA_CMD == "mamba" && conda install -n base mamba || echo "using conda"

      - name: 'Run the tests on Ubuntu/OSX'
        if: matrix.os != 'windows-latest'
        run: continuous_integration/test_script.sh

      - name: 'Run the tests on Windows'
        if: matrix.os == 'windows-latest'
        run: continuous_integration\test_script_windows.bat

      - name: Publish Test Report
        uses: mikepenz/action-junit-report@v2
        with:
          report_paths: ${{ env.JUNIT_XML }}
          github_token: ${{ secrets.GITHUB_TOKEN }}

      - name: Upload coverage
        if: ${{ matrix.coverage == 'true' }}
        uses: codecov/codecov-action@v4
        env:
          CODECOV_TOKEN: ${{ secrets.CODECOV_TOKEN }}
        with:
          flags: test_benchopt
          fail_ci_if_error: true
          verbose: true

  test_no_conda:
    name: Test without conda
    runs-on: ${{ matrix.os }}
    strategy:
      matrix:
        include:
          - os: ubuntu-latest
<<<<<<< HEAD
            version_python: 3.10
          - os: macos-latest
            version_python: 3.10
          - os: windows-latest
            version_python: 3.12
=======
            version_python: "3.10"
          - os: macos-latest
            version_python: "3.10"
>>>>>>> 011946ac
    env:
      JUNIT_XML: "test-data.xml"
      VERSION_PYTHON: ${{ matrix.version_python }}

    steps:
      - uses: actions/checkout@v3
      - uses: actions/setup-python@v3
        with:
          python-version: ${{ env.VERSION_PYTHON }}

      - name: Install benchopt and its dependencies
        run: pip install -e .

      - name: Run benchopt without conda
        run: benchopt run benchopt/tests/dummy_benchmark -d Simulated[n_features=100,n_samples=100,rho=0]  -o "^*[reg=0.1]" -s python-pgd -r 1 -n 10 --no-plot

  test_benchopt_reqs:
    name: Test benchopt requirements detection
    runs-on: ubuntu-latest
    strategy:
      matrix:
        include:
          - version_python: "3.10"
            version_pip: "21.3"
          - version_python: "3.10"
            version_pip: "22.2"
          - version_python: "3.11"
            version_pip: "latest"
    steps:
      - uses: actions/checkout@v3
      - uses: actions/setup-python@v3
        with:
          python-version: ${{ matrix.version_python }}
      - name: Install specific version of pip
        run: |
          if [[ "${{ matrix.version_pip }}" != "latest" ]]
          then
              pip install pip==${{ matrix.version_pip }}
          else
              pip install -U pip
          fi
      - name: Test package installation detection
        run: continuous_integration/test_req_detection.sh

  report_test:
    if: ${{ always() }}
    needs: [test_benchopt, test_no_conda]
    runs-on: ubuntu-latest
    env:
      TEST_BENCHOPT: ${{ needs.test_benchopt.result }}
      TEST_NO_CONDA: ${{ needs.test_no_conda.result }}

    steps:
      - name: "Gather test results."
        run: |
          if [[ $TEST_BENCHOPT == 'success' && $TEST_NO_CONDA == 'success' ]]; then
            exit 0;
          else
            exit 1;
          fi
        shell: bash<|MERGE_RESOLUTION|>--- conflicted
+++ resolved
@@ -35,11 +35,8 @@
             version_python: "3.11"
           - os: macos-latest
             version_python: "3.10"
-<<<<<<< HEAD
           - os: windows-latest
             version_python: "3.12"
-=======
->>>>>>> 011946ac
     env:
       CONDA_ENV: 'testcondaenv'
       JUNIT_XML: 'test-data.xml'
@@ -118,17 +115,11 @@
       matrix:
         include:
           - os: ubuntu-latest
-<<<<<<< HEAD
-            version_python: 3.10
-          - os: macos-latest
-            version_python: 3.10
-          - os: windows-latest
-            version_python: 3.12
-=======
             version_python: "3.10"
           - os: macos-latest
             version_python: "3.10"
->>>>>>> 011946ac
+          - os: windows-latest
+            version_python: "3.12"
     env:
       JUNIT_XML: "test-data.xml"
       VERSION_PYTHON: ${{ matrix.version_python }}

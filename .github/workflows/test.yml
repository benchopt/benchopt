name: test
on:

  push:
    branches:
      - main
  pull_request:
    branches:
      - main
  create:
    tags:
      - '**'
  schedule:
    # Run every day at 8:42am UTC.
    - cron:  '42 8 * * *'

# Cancel in-progress workflows when pushing
# a new commit on the same branch
concurrency:
  group: ${{ github.workflow }}-${{ github.ref }}
  cancel-in-progress: true

jobs:
  test_benchopt:
    name: Test
    runs-on: ${{ matrix.os }}
    strategy:
      matrix:
        include:
          - os: ubuntu-latest
            version_python: "3.10"
            conda_cmd: 'mamba'
            coverage: 'true'
          - os: ubuntu-latest
            version_python: "3.11"
          - os: macos-latest
            version_python: "3.10"
          - os: windows-latest
            version_python: "3.12"
    env:
      CONDA_ENV: 'testcondaenv'
      VERSION_PYTHON: ${{ matrix.version_python }}
      COVERAGE: ${{ matrix.coverage }}
      BENCHOPT_CONDA_CMD: ${{ matrix.conda_cmd || (matrix.os == 'windows-latest' && 'call conda') || 'conda' }}

    defaults:
      run:
        # Need to use this shell to get cond working properly.
        # See https://github.com/marketplace/actions/setup-miniconda#important
        shell: ${{ matrix.os == 'windows-latest' && 'cmd /C CALL {0}' || 'bash -l {0}' }}

    steps:
      - uses: actions/checkout@v5
      - name: Setup Conda
        uses: conda-incubator/setup-miniconda@v2
        with:
          activate-environment: ${{ env.CONDA_ENV }}
          python-version: ${{ matrix.version_python }}
          # Use miniforge to only get conda-forge as default channel.
          miniforge-version: latest

      - run: conda info

      - name: Install Julia
        run:
          ${{ env.BENCHOPT_CONDA_CMD }} install -yq -c https://repo.prefix.dev/julia-forge julia[version=">=1.10.0"]

      - name: Install benchopt and its dependencies on POSIX systems
        if: matrix.os != 'windows-latest'
        run: |
          ${{ env.BENCHOPT_CONDA_CMD }} info
          ${{ env.BENCHOPT_CONDA_CMD }} install -yq pip
          pip install -e ".[test,slurm]"

      - name: Install benchopt and its dependencies on Windows
        if: matrix.os == 'windows-latest'
        run: |
          ${{ env.BENCHOPT_CONDA_CMD }} info
          ${{ env.BENCHOPT_CONDA_CMD }} install -yq pip
          pip install -e ".[test]"

      # TODO merge this with previous test if possible
      #last command : Install mamba in base environment to make it accessible test env
      - name: 'Install mamba in base environment'
        if: matrix.os != 'windows-latest'
        run: test $BENCHOPT_CONDA_CMD == "mamba" && conda install -n base mamba || echo "using conda"

      - name: 'Run the tests on Ubuntu/OSX'
        if: matrix.os != 'windows-latest'
        run: continuous_integration/test_script.sh

      - name: 'Run the tests on Windows'
        if: matrix.os == 'windows-latest'
        run: continuous_integration\test_script_windows.bat

      - name: Upload coverage
        if: ${{ matrix.coverage == 'true' }}
        uses: codecov/codecov-action@v4
        env:
          CODECOV_TOKEN: ${{ secrets.CODECOV_TOKEN }}
        with:
          flags: test_benchopt
          fail_ci_if_error: true
          verbose: true

  test_no_conda:
    name: Test without conda
    runs-on: ${{ matrix.os }}
    strategy:
      matrix:
        include:
          - os: ubuntu-latest
            version_python: "3.10"
          - os: macos-latest
            version_python: "3.10"
          - os: windows-latest
            version_python: "3.12"
    env:
      VERSION_PYTHON: ${{ matrix.version_python }}

    steps:
<<<<<<< HEAD
      - uses: actions/checkout@v3
      - uses: actions/setup-python@v6
=======
      - uses: actions/checkout@v5
      - uses: actions/setup-python@v3
>>>>>>> 3e592df8
        with:
          python-version: ${{ env.VERSION_PYTHON }}

      - name: Install benchopt and its dependencies
        run: pip install -e .

      - name: Run benchopt without conda
        run: benchopt run examples/minimal_benchmark -r 1 -n 10 --no-plot

  test_benchopt_reqs:
    name: Test benchopt requirements detection
    runs-on: ubuntu-latest
    strategy:
      matrix:
        include:
          - version_python: "3.10"
            version_pip: "21.3"
          - version_python: "3.10"
            version_pip: "22.2"
          - version_python: "3.11"
            version_pip: "latest"
    steps:
<<<<<<< HEAD
      - uses: actions/checkout@v3
      - uses: actions/setup-python@v6
=======
      - uses: actions/checkout@v5
      - uses: actions/setup-python@v3
>>>>>>> 3e592df8
        with:
          python-version: ${{ matrix.version_python }}
      - name: Install specific version of pip
        run: |
          if [[ "${{ matrix.version_pip }}" != "latest" ]]
          then
              pip install pip==${{ matrix.version_pip }}
          else
              pip install -U pip
          fi
      - name: Test package installation detection
        run: continuous_integration/test_req_detection.sh

  report_test:
    if: ${{ always() }}
    needs: [test_benchopt, test_no_conda]
    runs-on: ubuntu-latest
    env:
      TEST_BENCHOPT: ${{ needs.test_benchopt.result }}
      TEST_NO_CONDA: ${{ needs.test_no_conda.result }}

    steps:
      - name: "Gather test results."
        run: |
          if [[ $TEST_BENCHOPT == 'success' && $TEST_NO_CONDA == 'success' ]]; then
            exit 0;
          else
            exit 1;
          fi
        shell: bash<|MERGE_RESOLUTION|>--- conflicted
+++ resolved
@@ -119,13 +119,8 @@
       VERSION_PYTHON: ${{ matrix.version_python }}
 
     steps:
-<<<<<<< HEAD
-      - uses: actions/checkout@v3
+      - uses: actions/checkout@v5
       - uses: actions/setup-python@v6
-=======
-      - uses: actions/checkout@v5
-      - uses: actions/setup-python@v3
->>>>>>> 3e592df8
         with:
           python-version: ${{ env.VERSION_PYTHON }}
 
@@ -148,13 +143,8 @@
           - version_python: "3.11"
             version_pip: "latest"
     steps:
-<<<<<<< HEAD
-      - uses: actions/checkout@v3
+      - uses: actions/checkout@v5
       - uses: actions/setup-python@v6
-=======
-      - uses: actions/checkout@v5
-      - uses: actions/setup-python@v3
->>>>>>> 3e592df8
         with:
           python-version: ${{ matrix.version_python }}
       - name: Install specific version of pip

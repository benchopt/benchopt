[metadata]
classifiers =
    Development Status :: 4 - Beta
    Environment :: Console
    Intended Audience :: Developers
    Intended Audience :: Science/Research
    License :: OSI Approved :: BSD License
    Operating System :: OS Independent
    Programming Language :: Python :: 3.9
    Programming Language :: Python :: 3.10
    Programming Language :: Python :: 3.11
    Programming Language :: R
    Topic :: Scientific/Engineering
    Topic :: Utilities
    Topic :: Software Development :: Libraries
description = Benchmark toolkit for optimization
download_url = https://github.com/benchopt/benchopt.git
long_description = file: README.rst, LICENSE
long_description_content_type = text/x-rst
license = BSD (3-clause)
maintainer = Thomas Moreau
maintainer_email = thomas.moreau@inria.fr
name = benchopt
platforms = any

[options]
include_package_data = True
packages = find:
install_requires =
    numpy
    scipy
    pandas
    matplotlib
    click>=8.0
    joblib>=1.4
    pygithub
    mako
    psutil
    plotly>=4.12
    pyyaml
    line-profiler
    pyarrow
project_urls =
    Documentation = https://benchopt.github.io/
    Source = https://github.com/benchopt/benchopt
    Tracker = https://github.com/benchopt/benchopt/issues

[options.package_data]
benchopt.plotting =
    html/static/main.css
    html/templates/index.mako.html
    html/templates/result.mako.html
    html/templates/benchmark.mako.html

[options.extras_require]
test =
    pytest
    pytest-cov
    pytest-timeout
    coverage

doc =
    numpydoc
    sphinx
    sphinx-book-theme
    sphinx-design
    sphinx-click
    sphinx_gallery
    sphinx-prompt
    sphinx-copybutton
    pillow
    scikit-learn

submitit =
    submitit
    rich

<<<<<<< HEAD
dask =
    coiled
    distributed
    dask_jobqueue
=======
[flake8]
exclude = benchmarks,__cache__
>>>>>>> bb3a0869
<|MERGE_RESOLUTION|>--- conflicted
+++ resolved
@@ -75,12 +75,10 @@
     submitit
     rich
 
-<<<<<<< HEAD
+[flake8]
+exclude = benchmarks,__cache__
+
 dask =
     coiled
     distributed
-    dask_jobqueue
-=======
-[flake8]
-exclude = benchmarks,__cache__
->>>>>>> bb3a0869
+    dask_jobqueue
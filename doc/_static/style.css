--- conflicted
+++ resolved
@@ -11,7 +11,6 @@
     height: 100%;
 }
 
-<<<<<<< HEAD
 blockquote {
     margin: 0 0 4px !important;
 }
@@ -64,10 +63,9 @@
     padding-left: 70px;
     padding-top: 1px;
     padding-bottom: 1px;
-=======
+}
 .pre {
     color: #D05336;
->>>>>>> c0b37ea8
 }
 
 .code-block-caption {

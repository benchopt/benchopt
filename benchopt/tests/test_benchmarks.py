--- conflicted
+++ resolved
@@ -115,7 +115,6 @@
 
 @pytest.mark.requires_install
 def test_solver_install(check_test, test_env_name, benchmark, solver_class):
-<<<<<<< HEAD
     # Skipping the specific R-PGD solver for Windows
     if sys.platform == 'win32':
         if hasattr(benchmark, 'name'):
@@ -129,8 +128,6 @@
             "benchopt_benchmarks.dummy_benchmark.solvers.r_pgd.Solver"
         ):
             pytest.skip("Skipping the specific R-PGD solver for Windows")
-=======
->>>>>>> ace41416
 
     if check_test is not None:
         check_test(solver_class)

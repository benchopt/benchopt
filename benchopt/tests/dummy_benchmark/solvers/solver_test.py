from benchopt import BaseSolver
<<<<<<< HEAD
from benchopt import safe_import_context

with safe_import_context() as import_ctx:
    import numpy as np
=======

import numpy as np
import dummy_solver_import
from benchmark_utils import dummy_function
from benchmark_utils.dummy_submodule.dummy_subsubmodule import (
    error_raiser
)
>>>>>>> d68718d3


class Solver(BaseSolver):
    name = 'test-solver'

    def set_objective(self, X, y, lmbd):
        self.X, self.y, self.lmbd = X, y, lmbd

    def run(self, n_iter): pass

    def get_result(self):
        return {'beta': np.ones(self.X.shape[1])}<|MERGE_RESOLUTION|>--- conflicted
+++ resolved
@@ -1,18 +1,6 @@
+import numpy as np
+
 from benchopt import BaseSolver
-<<<<<<< HEAD
-from benchopt import safe_import_context
-
-with safe_import_context() as import_ctx:
-    import numpy as np
-=======
-
-import numpy as np
-import dummy_solver_import
-from benchmark_utils import dummy_function
-from benchmark_utils.dummy_submodule.dummy_subsubmodule import (
-    error_raiser
-)
->>>>>>> d68718d3
 
 
 class Solver(BaseSolver):

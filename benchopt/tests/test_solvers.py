import pytest

from benchopt.cli.main import run
from benchopt.cli.main import test as _cmd_test
from benchopt.utils.temp_benchmark import temp_benchmark
from benchopt.stopping_criterion import SAMPLING_STRATEGIES
from benchopt.utils.dynamic_modules import _load_class_from_module

from benchopt.tests.utils import CaptureRunOutput


def test_template_solver():
<<<<<<< HEAD
    solvers = {
        "template_solver.py": "raise ValueError()"
    }

    with temp_benchmark(solvers=solvers) as bench:
        # Make sure that importing template_solver raises an error.
        with pytest.raises(ValueError):
            template_solver = (
                bench.benchmark_dir / 'solvers' / 'template_solver.py'
            )
            _load_class_from_module(
                bench.benchmark_dir, template_solver, 'Solver'
            )

        # Make sure that this error is not raised when listing
        # all solvers from the benchmark.
        solvers = bench.get_solvers()
        assert len(solvers) == 1
        assert solvers[0].name == 'test-solver'
=======
    # Make sure that importing template_dataset raises an error.
    with pytest.raises(ValueError):
        template_dataset = (
            DUMMY_BENCHMARK_PATH / 'solvers' / 'template_solver.py'
        )
        _load_class_from_module(
            DUMMY_BENCHMARK_PATH, template_dataset, 'Solver'
        )

    # Make sure that this error is not raised when listing all solvers from
    # the benchmark.
    DUMMY_BENCHMARK.get_solvers()
>>>>>>> d68718d3


def test_warm_up():

    solver1 = """from benchopt import BaseSolver
    import numpy as np

    class Solver(BaseSolver):
        name = 'solver1'
        sampling_strategy = 'iteration'

        def set_objective(self, X, y, lmbd): pass
        def run(self, n_iter): pass
        def get_result(self): return dict(beta=None)

        def warm_up(self):
            print("WARMUP")
            self.run_once(1)
    """

    with temp_benchmark(solvers=[solver1]) as benchmark:
        with CaptureRunOutput() as out:
            run([
                str(benchmark.benchmark_dir),
                *'-s solver1 -d test-dataset -n 0 -r 5 --no-plot'.split(),
            ], standalone_mode=False)

        # Make sure warmup is called exactly once
        out.check_output("WARMUP", repetition=1)


def test_pre_run_hook():

    solver1 = """from benchopt import BaseSolver
    import numpy as np

    class Solver(BaseSolver):
        name = 'solver1'
        sampling_strategy = 'iteration'

        def set_objective(self, X, y, lmbd): pass
        def get_result(self): return dict(beta=None)

        def pre_run_hook(self, n_iter):
            self._pre_run_hook_n_iter = n_iter
        def run(self, n_iter):
            assert self._pre_run_hook_n_iter == n_iter
    """

    with temp_benchmark(solvers=[solver1]) as benchmark:
        with CaptureRunOutput() as out:
            run([
                str(benchmark.benchmark_dir),
                *'-s solver1 -d test-dataset -n 0 -r 5 --no-plot'.split()
            ], standalone_mode=False)

        with CaptureRunOutput() as out:
            with pytest.raises(SystemExit, match="False"):
                _cmd_test([
                    str(benchmark.benchmark_dir), '-k', 'solver1',
                    '--skip-install', '-v'
                ], standalone_mode=False)

        # Make sure warmup is called exactly once
        out.check_output("3 passed, 1 skipped, 5 deselected", repetition=1)


@pytest.mark.parametrize('strategy', SAMPLING_STRATEGIES)
def test_invalid_get_result(strategy):

    solver = f"""from benchopt import BaseSolver

        class Solver(BaseSolver):
            name = 'solver1'
            sampling_strategy = '{strategy}'
            def set_objective(self, X, y, lmbd): pass
            def run(self, n_iter_or_cb):
                if callable(n_iter_or_cb):
                    while n_iter_or_cb():
                        pass
            def get_result(self): return 0
    """

    with temp_benchmark(solvers=solver) as benchmark:
        with pytest.raises(TypeError, match='get_result` should be a dict '):
            with CaptureRunOutput():
                run([
                    str(benchmark.benchmark_dir),
<<<<<<< HEAD
                    *'-s solver1 -d test-dataset -n 0 -r 5 --no-plot'.split()
                ], standalone_mode=False)
=======
                    *'-s solver1 -d test-dataset -n 0 -r 5 --no-plot'.split(),
                    *'-o dummy*[reg=0.5]'.split()
                ], standalone_mode=False)


@pytest.mark.parametrize('eval_every', [1, 10])
def test_solver_return_early_callback(eval_every):

    solver = f"""from benchopt import BaseSolver
    from benchopt.stopping_criterion import NoCriterion

    class Solver(BaseSolver):
        name = 'test-solver'
        sampling_strategy = 'callback'
        stopping_criterion = NoCriterion()
        def get_next(self, stop_val): return stop_val + {eval_every}
        def set_objective(self, X, y, lmbd): pass
        def run(self, cb):
            for i in range(3):
                self.val = i
                cb()
        def get_result(self): return {{'val': self.val}}
    """
    objective = """from benchopt import BaseObjective
    class Objective(BaseObjective):
        name = "test-objective"
        def set_data(self, X, y): pass
        def evaluate_result(self, val):
            print(f"EVAL#{val}")
            return 1
        def get_one_result(self): pass
        def get_objective(self): return dict(X=None, y=None, lmbd=None)
    """

    with temp_benchmark(solvers=solver, objective=objective) as bench:
        with CaptureRunOutput() as out:
            run(
                f"{bench.benchmark_dir} -d test-dataset -n 10 "
                "--no-plot".split(),
                "benchopt", standalone_mode=False
            )
        # Make sure the solver returns early and the last value is only logged
        # once.
        out.check_output("EVAL#0", repetition=1)
        out.check_output("EVAL#2", repetition=1)
        out.check_output("EVAL#3", repetition=0)
>>>>>>> d68718d3
<|MERGE_RESOLUTION|>--- conflicted
+++ resolved
@@ -10,10 +10,7 @@
 
 
 def test_template_solver():
-<<<<<<< HEAD
-    solvers = {
-        "template_solver.py": "raise ValueError()"
-    }
+    solvers = {"template_solver.py": "raise ValueError()"}
 
     with temp_benchmark(solvers=solvers) as bench:
         # Make sure that importing template_solver raises an error.
@@ -30,20 +27,6 @@
         solvers = bench.get_solvers()
         assert len(solvers) == 1
         assert solvers[0].name == 'test-solver'
-=======
-    # Make sure that importing template_dataset raises an error.
-    with pytest.raises(ValueError):
-        template_dataset = (
-            DUMMY_BENCHMARK_PATH / 'solvers' / 'template_solver.py'
-        )
-        _load_class_from_module(
-            DUMMY_BENCHMARK_PATH, template_dataset, 'Solver'
-        )
-
-    # Make sure that this error is not raised when listing all solvers from
-    # the benchmark.
-    DUMMY_BENCHMARK.get_solvers()
->>>>>>> d68718d3
 
 
 def test_warm_up():
@@ -132,12 +115,7 @@
             with CaptureRunOutput():
                 run([
                     str(benchmark.benchmark_dir),
-<<<<<<< HEAD
                     *'-s solver1 -d test-dataset -n 0 -r 5 --no-plot'.split()
-                ], standalone_mode=False)
-=======
-                    *'-s solver1 -d test-dataset -n 0 -r 5 --no-plot'.split(),
-                    *'-o dummy*[reg=0.5]'.split()
                 ], standalone_mode=False)
 
 
@@ -181,5 +159,4 @@
         # once.
         out.check_output("EVAL#0", repetition=1)
         out.check_output("EVAL#2", repetition=1)
-        out.check_output("EVAL#3", repetition=0)
->>>>>>> d68718d3
+        out.check_output("EVAL#3", repetition=0)
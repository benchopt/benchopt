--- conflicted
+++ resolved
@@ -53,17 +53,14 @@
             print(self.output)
 
     def check_output(self, pattern, repetition=None):
-<<<<<<< HEAD
+
         output = self.output.replace('\r\n', '\n').replace('\r', '\n')
-=======
-        output = self.output
 
         # Remove color for matches
         for c in range(30, 38):
             output = output.replace(f"\033[1;{c}m", "")
         output = output.replace("\033[0m", "")
 
->>>>>>> 411cb90c
         matches = re.findall(pattern, output)
 
         if repetition is None:

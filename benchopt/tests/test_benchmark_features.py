import re
import pytest
import os
import re
from pathlib import Path

from benchopt.cli.main import run
from benchopt.utils.temp_benchmark import temp_benchmark
from benchopt.utils.dynamic_modules import _load_class_from_module
from benchopt.utils.misc import NamedTemporaryFile

from benchopt.tests import SELECT_ONE_PGD
from benchopt.tests import SELECT_ONE_SIMULATED
from benchopt.tests import SELECT_ONE_OBJECTIVE
from benchopt.tests import DUMMY_BENCHMARK
from benchopt.tests import DUMMY_BENCHMARK_PATH
from benchopt.tests.utils import patch_import
from benchopt.tests.utils import patch_benchmark
from benchopt.tests.utils import CaptureRunOutput


def test_template_dataset():
    # Make sure that importing template_dataset raises an error.
    with pytest.raises(ImportError):
        template_dataset = (
            DUMMY_BENCHMARK_PATH / 'datasets' / 'template_dataset.py'
        )
        _load_class_from_module(
            template_dataset, 'Dataset', DUMMY_BENCHMARK_PATH
        )

    # Make sure that this error is not raised when listing all datasets from
    # the benchmark.
    DUMMY_BENCHMARK.get_datasets()


def test_benchmark_submodule():
    with pytest.raises(ValueError, match="raises an error"):
        run([
            str(DUMMY_BENCHMARK_PATH), '-s', 'solver-test[raise_error=True]',
            '-d', SELECT_ONE_SIMULATED
        ], 'benchopt', standalone_mode=False)


def test_benchopt_min_version():
    with patch_benchmark(DUMMY_BENCHMARK, component="objective",
                         min_benchopt_version="99.0"):
        with pytest.raises(RuntimeError, match="pip install -U"):
            run([str(DUMMY_BENCHMARK_PATH)], 'benchopt',
                standalone_mode=False)

    with CaptureRunOutput() as out:
        # check than benchmark with low requirement runs
        run([
            str(DUMMY_BENCHMARK_PATH), '-l', '-d', SELECT_ONE_SIMULATED,
            '-f', SELECT_ONE_PGD, '-n', '1', '-r', '1', '-o',
            SELECT_ONE_OBJECTIVE, '--no-plot'
        ], 'benchopt', standalone_mode=False)

    out.check_output('Simulated', repetition=1)


@pytest.mark.parametrize('error', [ImportError, ValueError])
@pytest.mark.parametrize('raise_install_error', [0, 1])
def test_error_reporting(error, raise_install_error):

    expected_exc = (
        ImportError if raise_install_error and error is ImportError
        else SystemExit
    )

    prev_value = os.environ.get('BENCHOPT_RAISE_INSTALL_ERROR', '0')

    def raise_error():
        raise error("important debug message")

    try:
        os.environ['BENCHOPT_RAISE_INSTALL_ERROR'] = str(raise_install_error)
        with patch_import(dummy_solver_import=raise_error):
            with CaptureRunOutput() as out, pytest.raises(expected_exc):
                run([
                    str(DUMMY_BENCHMARK_PATH), '-s', "solver-test",
                    '-d', SELECT_ONE_SIMULATED, '-n', '1', '--no-plot'
                ], 'benchopt', standalone_mode=False)

        if not raise_install_error:
            out.check_output(
                f"{error.__name__}: important debug message", repetition=1
            )
    finally:
        os.environ['BENCHOPT_RAISE_INSTALL_ERROR'] = prev_value


def test_objective_no_cv(no_debug_log):

    no_cv = """from benchopt import BaseObjective

        class Objective(BaseObjective):
            name = "cross_val"
            min_benchopt_version = "0.0.0"

            def set_data(self, X, y): self.X, self.y = X, y
            def get_one_result(self): return 0
            def evaluate_result(self, beta): return dict(value=1)

            def get_objective(self):
                x = self.get_split(self.X, self.y)
                return dict(X=X_train, y=y_train, lmbd=1)
    """

    msg = "To use `Objective.get_split`, Objective must define a cv"
    with temp_benchmark(objective=no_cv) as benchmark:
        with pytest.raises(ValueError, match=msg):
            run([str(benchmark.benchmark_dir),
                 *'-s python-pgd -d test-dataset -n 1 -r 1 --no-plot'.split()],
                standalone_mode=False)


def test_objective_save_final_results(no_debug_log):
    save_final = """
    from benchopt import BaseObjective

    class Objective(BaseObjective):
        name = "cross_val"

        min_benchopt_version = "0.0.0"

        def set_data(self, X, y): self.X, self.y = X, y
        def get_one_result(self): return 0
        def evaluate_result(self, beta): return dict(value=1)

        def save_final_results(self, beta):
            return "test_value"

        def get_objective(self):
            return dict(X=self.X, y=self.y, lmbd=1)

    """

    import pandas as pd
    import pickle

    with temp_benchmark(objective=save_final) as benchmark:
        with CaptureRunOutput(delete_result_files=False) as out:
            run([
                str(benchmark.benchmark_dir),
                *('-s python-pgd -d test-dataset -n 1 -r 1 --no-plot').split()
            ],  standalone_mode=False)
        data = pd.read_parquet(out.result_files[0])
        with open(data.loc[0, "final_results"], "rb") as final_result_file:
            final_results = pickle.load(final_result_file)
    assert final_results == "test_value"


def test_objective_cv_splitter(no_debug_log):

    objective = """from benchopt import BaseObjective, safe_import_context
        with safe_import_context() as import_ctx:
            import numpy as np

        class Splitter():
            def split(self, X, y, groups=None):
                for i in range(len(np.unique(groups))):
                    print(f"RUN#{i}")
                    mask = groups == i
                    yield mask, ~mask

            def get_n_splits(self, groups): return len(np.unique(groups))

        class Objective(BaseObjective):
            name = "cross_val"
            min_benchopt_version = "0.0.0"

            def set_data(self, X, y):
                self.X, self.y = X, y
                self.cv_metadata = dict(groups=np.r_[
                    np.zeros(33), np.ones(33), 2 * np.ones(34)
                ])
                self.cv = Splitter()

            def get_objective(self):
                X_train, X_test, y_train, y_test = self.get_split(
                    self.X, self.y
                )
                return dict(X_train=X_train, y_train=y_train)

            def get_one_result(self): return dict(beta=0)
            def evaluate_result(self, beta): return dict(value=1)
    """

    solver = """from benchopt import BaseSolver

    class Solver(BaseSolver):
        name = "test-solver"
        sampling_strategy = 'run_once'
        def set_objective(self, X_train, y_train): pass
        def run(self, n_iter): print("OK")
        def get_result(self): return dict(beta=1)
    """

    with temp_benchmark(objective=objective, solvers=[solver]) as benchmark:
        with CaptureRunOutput() as out:
            run([str(benchmark.benchmark_dir),
                *('-s test-solver -d test-dataset --no-plot').split()],
                standalone_mode=False)

    # test-solver appears one time as it is only run once.
    out.check_output("test-solver", repetition=1)
    out.check_output("RUN#0", repetition=1)
    out.check_output("RUN#1", repetition=1)
    out.check_output("RUN#2", repetition=1)
    out.check_output("RUN#3", repetition=0)
    out.check_output("OK", repetition=3)

    # Make sure that `-r` is enforced when specified
    with temp_benchmark(objective=objective, solvers=[solver]) as benchmark:
        with CaptureRunOutput() as out:
            run([str(benchmark.benchmark_dir),
                *('-s test-solver -d test-dataset -r 2 --no-plot').split()],
                standalone_mode=False)

    # test-solver appears one time as it is only run once.
    out.check_output("test-solver", repetition=1)
    out.check_output("RUN#0", repetition=1)
    out.check_output("RUN#1", repetition=1)
    out.check_output("RUN#2", repetition=0)
    out.check_output("RUN#3", repetition=0)
    out.check_output("OK", repetition=2)

    with temp_benchmark(objective=objective, solvers=[solver]) as benchmark:
        with CaptureRunOutput() as out:
            run([str(benchmark.benchmark_dir),
                *('-s test-solver -d test-dataset -r 5 --no-plot').split()],
                standalone_mode=False)

    # test-solver appears one time as it is only run once.
    out.check_output("test-solver", repetition=1)
    out.check_output("RUN#0", repetition=2)
    out.check_output("RUN#1", repetition=2)
    out.check_output("RUN#2", repetition=1)
    out.check_output("RUN#3", repetition=0)
    out.check_output("OK", repetition=5)

    # Make sure running in parallel does not mess up the splits
    with temp_benchmark(objective=objective, solvers=[solver]) as benchmark:
        with CaptureRunOutput() as out:
            run([
                str(benchmark.benchmark_dir),
                *('-s test-solver -d test-dataset -j 3 -r 4 --no-plot').split()
            ], standalone_mode=False)

    # test-solver appears one time as it is only run once.
    out.check_output("test-solver", repetition=1)
    out.check_output("RUN#0", repetition=2)
    out.check_output("RUN#1", repetition=1)
    out.check_output("RUN#2", repetition=1)
    out.check_output("RUN#3", repetition=0)
    out.check_output("OK", repetition=4)


def test_ignore_hidden_files():
    # Non-regression test to make sure hidden files in datasets and solvers
    # are ignored. If this is not the case, the call to run will fail if it
    # is not ignored as there is no Dataset/Solver defined in the file.
    with NamedTemporaryFile(
        dir=str(DUMMY_BENCHMARK_PATH / 'datasets'),
        prefix='.hidden_dataset_',
        suffix='.py'
    ), CaptureRunOutput():
        run([
            str(DUMMY_BENCHMARK_PATH), '-l', '-d',
            SELECT_ONE_SIMULATED, '-f', SELECT_ONE_PGD, '-n', '1',
            '-r', '1', '-o', SELECT_ONE_OBJECTIVE, '--no-plot'
        ], 'benchopt', standalone_mode=False)

    with NamedTemporaryFile(
        dir=str(DUMMY_BENCHMARK_PATH / 'solvers'),
        prefix='.hidden_solver_',
        suffix='.py'
    ), CaptureRunOutput():
        run([
            str(DUMMY_BENCHMARK_PATH), '-l', '-d',
            SELECT_ONE_SIMULATED, '-f', SELECT_ONE_PGD, '-n', '1',
            '-r', '1', '-o', SELECT_ONE_OBJECTIVE, '--no-plot'
        ], 'benchopt', standalone_mode=False)


@pytest.mark.parametrize("n_iter", [1, 2, 5])
def test_run_once_iteration(n_iter):

    solver1 = f"""from benchopt import BaseSolver
    import numpy as np

    class Solver(BaseSolver):
        name = 'solver1'
        sampling_strategy = 'iteration'

        def set_objective(self, X, y, lmbd):
            self.n_features = X.shape[1]
            self.run_once({n_iter})

        def run(self, n_iter): print(f"RUNONCE({{n_iter}})")

        def get_result(self, **data):
            return {{'beta': np.zeros(self.n_features)}}
    """

    with temp_benchmark(solvers=[solver1]) as benchmark:
        with CaptureRunOutput() as out:
            run([
                str(benchmark.benchmark_dir),
                *'-s solver1 -d test-dataset -n 0 -r 1 --no-plot'.split(),
                *'-o dummy*[reg=0.5]'.split()
            ], standalone_mode=False)
        out.check_output(rf"RUNONCE\({n_iter}\)", repetition=1)


@pytest.mark.parametrize("n_iter", [1, 2, 5])
def test_run_once_callback(n_iter):

    solver1 = f"""from benchopt import BaseSolver
    import numpy as np

    class Solver(BaseSolver):
        name = 'solver1'
        sampling_strategy = 'callback'

        def set_objective(self, X, y, lmbd):
            self.n_features = X.shape[1]
            self.run_once({n_iter})

        def run(self, cb):
            i = 0
            while cb():
                i += 1
            print(f"RUNONCE({{i}})")

        def get_result(self, **data):
            return {{'beta': np.zeros(self.n_features)}}
    """

    with temp_benchmark(solvers=[solver1]) as benchmark:
        with CaptureRunOutput() as out:
            run([
                str(benchmark.benchmark_dir),
                *'-s solver1 -d test-dataset -n 0 -r 1 --no-plot'.split(),
                *'-o dummy*[reg=0.5]'.split()
            ], standalone_mode=False)

        out.check_output(rf"RUNONCE\({n_iter}\)", repetition=1)


@pytest.mark.parametrize("test_case", [
    "no_config", "without_data_home_abs", "with_data_home_abs",
    "without_data_home_rel", "with_data_home_rel"
])
def test_paths_config_key(test_case):
<<<<<<< HEAD
    data_path = Path("/path/to/data")
    home_data_path = Path("/path/to/home_data")
    relative_data_path = Path("path/to/data")

    if test_case == "without_data_home":
        config = f"""
            data_paths:
                data: {data_path}
        """
    elif test_case == "with_data_home":
        config = f"""
            data_home: {home_data_path}
            data_paths:
                data: {relative_data_path}
=======
    if test_case == "without_data_home_abs":
        config = """
            data_paths:
                dataset: /path/to/data
        """
        expected_path = "/path/to/data"
        expected_home = "{bench_dir}/data"
    elif test_case == "with_data_home_rel":
        config = """
            data_home: /path/to/home_data
            data_paths:
                dataset: path/to/data
>>>>>>> 011946ac
        """
        expected_path = "/path/to/home_data/path/to/data"
        expected_home = "/path/to/home_data"
    elif test_case == "with_data_home_abs":
        config = """
            data_home: /path/to/home_data
            data_paths:
                dataset: /path/to/data
        """
        expected_path = "/path/to/data"
        expected_home = "/path/to/home_data"
    elif test_case == "without_data_home_rel":
        config = """
            data_paths:
                dataset: path/to/data
        """
        expected_home = "{bench_dir}/data"
        expected_path = f"{expected_home}/path/to/data"
    elif test_case == "no_config":
        config = """
        """
        expected_home = "{bench_dir}/data"
        expected_path = f"{expected_home}/dataset"
    else:
        raise Exception("Invalid test case value")

    custom_dataset = """
        from benchopt import BaseDataset
        from benchopt import config
        import numpy as np

        class Dataset(BaseDataset):
            name = "custom_dataset"
            def get_data(self):
                home = config.get_data_path()
                path = config.get_data_path(key="dataset")
                print(f"HOME${home}")
                print(f"PATH${path}")

                return dict(X=np.random.rand(3, 2), y=np.ones((3,)))
    """

    with temp_benchmark(datasets=[custom_dataset], config=config) as benchmark:
        expected_home = expected_home.format(bench_dir=benchmark.benchmark_dir)
        expected_path = expected_path.format(bench_dir=benchmark.benchmark_dir)
        with CaptureRunOutput() as out:
            run([
                str(benchmark.benchmark_dir),
                *'-s solver-test -d custom_dataset'
                 ' -n 0 -r 1 --no-plot '
                '-o dummy*[reg=0.5]'.split()
            ], standalone_mode=False)

<<<<<<< HEAD
        if test_case == "without_data_home":
            out.check_output(re.escape(str(data_path)), repetition=1)
        elif test_case == "with_data_home":
            expected_path = home_data_path / relative_data_path
            out.check_output(re.escape(str(expected_path)), repetition=1)
        else:
            raise Exception("Invalid test case value")
=======
        out.check_output(re.escape(f"HOME${expected_home}"), repetition=1)
        out.check_output(re.escape(f"PATH${expected_path}"), repetition=1)
>>>>>>> 011946ac
<|MERGE_RESOLUTION|>--- conflicted
+++ resolved
@@ -355,7 +355,6 @@
     "without_data_home_rel", "with_data_home_rel"
 ])
 def test_paths_config_key(test_case):
-<<<<<<< HEAD
     data_path = Path("/path/to/data")
     home_data_path = Path("/path/to/home_data")
     relative_data_path = Path("path/to/data")
@@ -370,20 +369,6 @@
             data_home: {home_data_path}
             data_paths:
                 data: {relative_data_path}
-=======
-    if test_case == "without_data_home_abs":
-        config = """
-            data_paths:
-                dataset: /path/to/data
-        """
-        expected_path = "/path/to/data"
-        expected_home = "{bench_dir}/data"
-    elif test_case == "with_data_home_rel":
-        config = """
-            data_home: /path/to/home_data
-            data_paths:
-                dataset: path/to/data
->>>>>>> 011946ac
         """
         expected_path = "/path/to/home_data/path/to/data"
         expected_home = "/path/to/home_data"
@@ -437,15 +422,10 @@
                 '-o dummy*[reg=0.5]'.split()
             ], standalone_mode=False)
 
-<<<<<<< HEAD
         if test_case == "without_data_home":
             out.check_output(re.escape(str(data_path)), repetition=1)
         elif test_case == "with_data_home":
             expected_path = home_data_path / relative_data_path
             out.check_output(re.escape(str(expected_path)), repetition=1)
         else:
-            raise Exception("Invalid test case value")
-=======
-        out.check_output(re.escape(f"HOME${expected_home}"), repetition=1)
-        out.check_output(re.escape(f"PATH${expected_path}"), repetition=1)
->>>>>>> 011946ac
+            raise Exception("Invalid test case value")
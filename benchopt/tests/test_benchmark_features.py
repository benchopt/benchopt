import os
import re
import pytest
from pathlib import Path

from benchopt.cli.main import run
from benchopt.utils.temp_benchmark import temp_benchmark
from benchopt.utils.dynamic_modules import _load_class_from_module

from benchopt.tests.utils import patch_import
from benchopt.tests.utils import CaptureRunOutput


def test_template_dataset():
<<<<<<< HEAD
    datasets = {
        "template_dataset.py": "raise ImportError()"
    }

    with temp_benchmark(datasets=datasets) as bench:
        # Make sure that importing template_dataset raises an error.
        with pytest.raises(ImportError):
            template_dataset = (
                bench.benchmark_dir / 'datasets' / 'template_dataset.py'
            )
            _load_class_from_module(
                bench.benchmark_dir, template_dataset, 'Dataset'
            )
=======
    # Make sure that importing template_dataset raises an error.
    with pytest.raises(ValueError):
        template_dataset = (
            DUMMY_BENCHMARK_PATH / 'datasets' / 'template_dataset.py'
        )
        _load_class_from_module(
            DUMMY_BENCHMARK_PATH, template_dataset, 'Dataset'
        )
>>>>>>> d68718d3

        # Make sure that this error is not raised when listing
        # all datasets from the benchmark.
        bench.get_datasets()


def test_ignore_hidden_files(no_debug_log):
    # Non-regression test to make sure hidden files in datasets and solvers
    # are ignored. If this is not the case, the call to run will fail if it
    # is not ignored as there is no Dataset/Solver defined in the file.
    datasets = {".hidden_dataset_.py": ""}
    with temp_benchmark(datasets=datasets) as bench:
        with CaptureRunOutput() as out:
            run(
                f"{bench.benchmark_dir} -d test-dataset -s test-solver "
                "-n 1 -r 1 --no-plot".split(),
                'benchopt', standalone_mode=False
            )
        out.check_output("test-dataset", repetition=1)
        out.check_output("test-solver", repetition=3)

    solvers = {".hidden_solverdataset_.py": ""}
    with temp_benchmark(solvers=solvers) as bench:
        with CaptureRunOutput() as out:
            run(
                f"{bench.benchmark_dir} -d test-dataset -s test-solver "
                "-n 1 -r 1 --no-plot".split(),
                'benchopt', standalone_mode=False
            )
        out.check_output("test-dataset", repetition=1)
        out.check_output("test-solver", repetition=3)


def test_benchmark_submodule():
    solver = """from benchopt import BaseSolver
    from benchmark_utils.dummy_submodule.subsubmodule import error_raiser

    class Solver(BaseSolver):
        name = "test-solver"
        def set_objective(self, X, y, lmbd): pass
        def run(self, _): error_raiser()
        def get_result(): pass
    """

    utils = {
        'dummy_submodule/subsubmodule.py': """
        def error_raiser():
            raise ValueError("This function raises an error.")

        """,
    }

    with temp_benchmark(solvers=solver, benchmark_utils=utils) as bench:
        with pytest.raises(ValueError, match="raises an error"):
            run([
                str(bench.benchmark_dir),
                *"-s test-solver -d test-dataset".split()
            ], 'benchopt', standalone_mode=False)


def test_benchopt_min_version():
    objective = """from benchopt import BaseObjective

    class Objective(BaseObjective):
        name = "test"
        min_benchopt_version = "99.9"
        def set_data(self, X, y): pass
        def evaluate_result(self, beta): return 1
        def get_one_result(self): return dict(beta=1)
        def get_objective(self): return dict(X=None, y=None, lmbd=None)
    """
    run_args = "-d test-dataset -f test-solver -n 1 -r 1 --no-plot".split()

    with temp_benchmark(objective=objective) as bench:
        with pytest.raises(RuntimeError, match="pip install -U"):
            run(
                [str(bench.benchmark_dir), *run_args],
                'benchopt', standalone_mode=False
            )

    objective = objective.replace("99.9", "0.0")
    with temp_benchmark(objective=objective) as bench:
        with CaptureRunOutput() as out:
            # check than benchmark with low requirement runs
            run(
                [str(bench.benchmark_dir), *run_args],
                'benchopt', standalone_mode=False
            )

    out.check_output('test-dataset', repetition=1)
    out.check_output('test-solver', repetition=7)


@pytest.mark.parametrize('error', [ImportError, ValueError])
@pytest.mark.parametrize('raise_install_error', [0, 1])
def test_import_error_reporting(error, raise_install_error):

    expected_exc = error if raise_install_error else SystemExit

    solver = """from benchopt import BaseSolver, safe_import_context

    with safe_import_context() as import_ctx:
        import fake_module

    class Solver(BaseSolver):
        name = "solver-test"
        def set_objective(self, X, y): pass
        def run(self, _): pass
        def get_result(self): return dict(beta=0)

    """

    def raise_error():
        raise error("important debug message")

    try:
        prev_value = os.environ.get('BENCHOPT_RAISE_INSTALL_ERROR', None)
        os.environ['BENCHOPT_RAISE_INSTALL_ERROR'] = str(raise_install_error)
        with patch_import(fake_module=raise_error):
            with temp_benchmark(solvers=solver) as bench:
                with CaptureRunOutput() as out, pytest.raises(expected_exc):
                    run([
                        *f"{bench.benchmark_dir} -s solver-test "
                        "-d test-dataset -n 1 --no-plot".split()
                    ], 'benchopt', standalone_mode=False)

        if not raise_install_error:
            out.check_output(
                f"{error.__name__}: important debug message", repetition=1
            )
    finally:
        if prev_value is None:
            del os.environ['BENCHOPT_RAISE_INSTALL_ERROR']
        else:
            os.environ['BENCHOPT_RAISE_INSTALL_ERROR'] = prev_value


def test_objective_no_cv(no_debug_log):

    no_cv = """from benchopt import BaseObjective

        class Objective(BaseObjective):
            name = "cross_val"
            min_benchopt_version = "0.0.0"

            def set_data(self, X, y): self.X, self.y = X, y
            def get_one_result(self): return 0
            def evaluate_result(self, beta): return dict(value=1)

            def get_objective(self):
                x = self.get_split(self.X, self.y)
                return dict(X=X_train, y=y_train, lmbd=1)
    """

    msg = "To use `Objective.get_split`, Objective must define a cv"
    with temp_benchmark(objective=no_cv) as benchmark:
        with pytest.raises(ValueError, match=msg):
            run([
                str(benchmark.benchmark_dir),
                *'-s test-solver -d test-dataset -n 1 -r 1 --no-plot'.split()
            ], standalone_mode=False)


def test_objective_save_final_results(no_debug_log):
    save_final = """
    from benchopt import BaseObjective

    class Objective(BaseObjective):
        name = "cross_val"

        min_benchopt_version = "0.0.0"

        def set_data(self, X, y): self.X, self.y = X, y
        def get_one_result(self): return 0
        def evaluate_result(self, beta): return dict(value=1)

        def save_final_results(self, beta):
            return "test_value"

        def get_objective(self):
            return dict(X=self.X, y=self.y, lmbd=1)

    """

    import pandas as pd
    import pickle

    with temp_benchmark(objective=save_final) as benchmark:
        with CaptureRunOutput(delete_result_files=False) as out:
            run([
                str(benchmark.benchmark_dir),
                *('-s test-solver -d test-dataset -n 1 -r 1 --no-plot').split()
            ],  standalone_mode=False)
        data = pd.read_parquet(out.result_files[0])
        with open(data.loc[0, "final_results"], "rb") as final_result_file:
            final_results = pickle.load(final_result_file)
    assert final_results == "test_value"


def test_objective_cv_splitter(no_debug_log):

    objective = """from benchopt import BaseObjective
        import numpy as np

        class Splitter():
            def split(self, X, y, groups=None):
                for i in range(len(np.unique(groups))):
                    print(f"RUN#{i}")
                    mask = groups == i
                    yield mask, ~mask

            def get_n_splits(self, groups): return len(np.unique(groups))

        class Objective(BaseObjective):
            name = "cross_val"
            min_benchopt_version = "0.0.0"

            def set_data(self, X, y):
                self.X, self.y = X, y
                self.cv_metadata = dict(groups=np.r_[
                    np.zeros(33), np.ones(33), 2 * np.ones(34)
                ])
                self.cv = Splitter()

            def get_objective(self):
                X_train, X_test, y_train, y_test = self.get_split(
                    self.X, self.y
                )
                return dict(X_train=X_train, y_train=y_train)

            def get_one_result(self): return dict(beta=0)
            def evaluate_result(self, beta): return dict(value=1)
    """

    solver = """from benchopt import BaseSolver

    class Solver(BaseSolver):
        name = "test-solver"
        sampling_strategy = 'run_once'
        def set_objective(self, X_train, y_train): pass
        def run(self, n_iter): print("OK")
        def get_result(self): return dict(beta=1)
    """

    dataset = """from benchopt import BaseDataset
    import numpy as np

    class Dataset(BaseDataset):
        name = "test-dataset"
        def get_data(self):
            return dict(X=np.ones((100, 2)), y=np.zeros(100))
    """

    with temp_benchmark(
                objective=objective, solvers=solver, datasets=dataset
    ) as benchmark:
        print(list(benchmark.benchmark_dir.glob("datasets/*")))
        with CaptureRunOutput() as out:
            run([str(benchmark.benchmark_dir),
                *('-s test-solver -d test-dataset --no-plot').split()],
                standalone_mode=False)

    # test-solver appears one time as it is only run once.
    out.check_output("test-solver", repetition=1)
    out.check_output("RUN#0", repetition=1)
    out.check_output("RUN#1", repetition=1)
    out.check_output("RUN#2", repetition=1)
    out.check_output("RUN#3", repetition=0)
    out.check_output("OK", repetition=3)

    # Make sure that `-r` is enforced when specified
    with temp_benchmark(
            objective=objective, solvers=solver, datasets=dataset
    ) as benchmark:
        with CaptureRunOutput() as out:
            run([str(benchmark.benchmark_dir),
                *('-s test-solver -d test-dataset -r 2 --no-plot').split()],
                standalone_mode=False)

    # test-solver appears one time as it is only run once.
    out.check_output("test-solver", repetition=1)
    out.check_output("RUN#0", repetition=1)
    out.check_output("RUN#1", repetition=1)
    out.check_output("RUN#2", repetition=0)
    out.check_output("RUN#3", repetition=0)
    out.check_output("OK", repetition=2)

    with temp_benchmark(
            objective=objective, solvers=solver, datasets=dataset
    ) as benchmark:
        with CaptureRunOutput() as out:
            run([str(benchmark.benchmark_dir),
                *('-s test-solver -d test-dataset -r 5 --no-plot').split()],
                standalone_mode=False)

    # test-solver appears one time as it is only run once.
    out.check_output("test-solver", repetition=1)
    out.check_output("RUN#0", repetition=2)
    out.check_output("RUN#1", repetition=2)
    out.check_output("RUN#2", repetition=1)
    out.check_output("RUN#3", repetition=0)
    out.check_output("OK", repetition=5)

    # Make sure running in parallel does not mess up the splits
    with temp_benchmark(
            objective=objective, solvers=solver, datasets=dataset
    ) as benchmark:
        with CaptureRunOutput() as out:
            run([
                str(benchmark.benchmark_dir),
                *('-s test-solver -d test-dataset -j 3 -r 4 --no-plot').split()
            ], standalone_mode=False)

    # test-solver appears one time as it is only run once.
    out.check_output("test-solver", repetition=1)
    out.check_output("RUN#0", repetition=2)
    out.check_output("RUN#1", repetition=1)
    out.check_output("RUN#2", repetition=1)
    out.check_output("RUN#3", repetition=0)
    out.check_output("OK", repetition=4)


@pytest.mark.parametrize("n_iter", [1, 2, 5])
def test_run_once_iteration(n_iter):

    solver1 = f"""from benchopt import BaseSolver

    class Solver(BaseSolver):
        name = 'solver1'
        sampling_strategy = 'iteration'

        def set_objective(self, X, y, lmbd): self.run_once({n_iter})
        def run(self, n_iter): print(f"RUNONCE({{n_iter}})")
        def get_result(self, **data): return dict(beta=None)
    """

    with temp_benchmark(solvers=[solver1]) as benchmark:
        with CaptureRunOutput() as out:
            run([
                str(benchmark.benchmark_dir),
                *'-s solver1 -d test-dataset -n 0 -r 1 --no-plot'.split()
            ], standalone_mode=False)
        out.check_output(rf"RUNONCE\({n_iter}\)", repetition=1)


@pytest.mark.parametrize("n_iter", [1, 2, 5])
def test_run_once_callback(n_iter):

    solver1 = f"""from benchopt import BaseSolver

    class Solver(BaseSolver):
        name = 'solver1'
        sampling_strategy = 'callback'

        def set_objective(self, X, y, lmbd): self.run_once({n_iter})

        def run(self, cb):
            i = 0
            while cb():
                i += 1
            print(f"RUNONCE({{i}})")

        def get_result(self, **data): return dict(beta=None)
    """

    with temp_benchmark(solvers=[solver1]) as benchmark:
        with CaptureRunOutput() as out:
            run([
                str(benchmark.benchmark_dir),
                *'-s solver1 -d test-dataset -n 0 -r 1 --no-plot'.split()
            ], standalone_mode=False)

        out.check_output(rf"RUNONCE\({n_iter}\)", repetition=1)


@pytest.mark.parametrize("test_case", [
    "no_config", "without_data_home_abs", "with_data_home_abs",
    "without_data_home_rel", "with_data_home_rel"
])
@pytest.mark.parametrize("n_jobs", [1, 2])
def test_paths_config_key(test_case, n_jobs):
    # Need to call resolve to avoid issues with varying drives on Windows
    data_path = Path("/path/to/data").resolve()
    data_home = Path("/path/to/home_data").resolve()
    data_path_rel = Path("path/to/data")

    if test_case == "no_config":
        config = """
        """
        expected_home = "{bench_dir}/data"
        expected_path = f"{expected_home}/dataset"
    elif test_case == "without_data_home_abs":
        config = f"""
            data_paths:
                dataset: {data_path}
        """
        expected_path = str(data_path)
        expected_home = "{bench_dir}/data"
    elif test_case == "without_data_home_rel":
        config = f"""
            data_paths:
                dataset: {data_path_rel}
        """
        expected_home = "{bench_dir}/data"
        expected_path = f"{expected_home}/path/to/data"
    elif test_case == "with_data_home_rel":
        config = f"""
            data_home: {data_home}
            data_paths:
                dataset: {data_path_rel}
        """
        expected_path = str(data_home / data_path_rel)
        expected_home = str(data_home)
    elif test_case == "with_data_home_abs":
        config = f"""
            data_home: {data_home}
            data_paths:
                dataset: {data_path}
        """
        expected_path = str(data_path)
        expected_home = str(data_home)
    else:
        raise Exception("Invalid test case value")

    dataset = """
        from benchopt import BaseDataset
        from benchopt.config import get_data_path

        class Dataset(BaseDataset):
            name = "custom_dataset"
            def get_data(self):
                home = get_data_path()
                path = get_data_path(key="dataset")
                print(f"HOME:{home}")
                print(f"PATH:{path}")

                return dict(X=None, y=None)
    """

    solver = """
        from benchopt import BaseSolver

        class Solver(BaseSolver):
            name = "test-solver"
            def set_objective(self, X, y, lmbd): pass
            def run(self, n_iter): pass
            def get_result(self): return dict(beta=1)
    """

    with temp_benchmark(
            datasets=dataset, solvers=solver, config=config
    ) as bench:
        with CaptureRunOutput() as out:
            run(
                f"{bench.benchmark_dir} -s test-solver -d custom_dataset "
                f"-n 0 -r 1 --no-plot -j {n_jobs}".split(),
                standalone_mode=False
            )

        expected_home = Path(
            expected_home.format(bench_dir=bench.benchmark_dir.as_posix())
        ).resolve()
        out.check_output(re.escape(f"HOME:{expected_home}"), repetition=1)

        expected_path = Path(
            expected_path.format(bench_dir=bench.benchmark_dir.as_posix())
        ).resolve()
        out.check_output(re.escape(f"PATH:{expected_path}"), repetition=1)<|MERGE_RESOLUTION|>--- conflicted
+++ resolved
@@ -12,11 +12,7 @@
 
 
 def test_template_dataset():
-<<<<<<< HEAD
-    datasets = {
-        "template_dataset.py": "raise ImportError()"
-    }
-
+    datasets = {"template_dataset.py": "raise ImportError()"}
     with temp_benchmark(datasets=datasets) as bench:
         # Make sure that importing template_dataset raises an error.
         with pytest.raises(ImportError):
@@ -26,16 +22,6 @@
             _load_class_from_module(
                 bench.benchmark_dir, template_dataset, 'Dataset'
             )
-=======
-    # Make sure that importing template_dataset raises an error.
-    with pytest.raises(ValueError):
-        template_dataset = (
-            DUMMY_BENCHMARK_PATH / 'datasets' / 'template_dataset.py'
-        )
-        _load_class_from_module(
-            DUMMY_BENCHMARK_PATH, template_dataset, 'Dataset'
-        )
->>>>>>> d68718d3
 
         # Make sure that this error is not raised when listing
         # all datasets from the benchmark.

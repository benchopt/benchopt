import pytest
import tempfile

from benchopt.cli.main import run
from benchopt.utils.temp_benchmark import temp_benchmark
from benchopt.utils.dynamic_modules import _load_class_from_module

from benchopt.tests import SELECT_ONE_PGD
from benchopt.tests import SELECT_ONE_SIMULATED
from benchopt.tests import SELECT_ONE_OBJECTIVE
from benchopt.tests import DUMMY_BENCHMARK
from benchopt.tests import DUMMY_BENCHMARK_PATH
from benchopt.tests.utils import patch_import
from benchopt.tests.utils import patch_benchmark
from benchopt.tests.utils import CaptureRunOutput


def test_template_dataset():
    # Make sure that importing template_dataset raises an error.
    with pytest.raises(ImportError):
        template_dataset = (
            DUMMY_BENCHMARK_PATH / 'datasets' / 'template_dataset.py'
        )
        _load_class_from_module(
            template_dataset, 'Dataset', DUMMY_BENCHMARK_PATH
        )

    # Make sure that this error is not raised when listing all datasets from
    # the benchmark.
    DUMMY_BENCHMARK.get_datasets()


def test_template_solver():
    # Make sure that importing template_dataset raises an error.
    with pytest.raises(ImportError):
        template_dataset = (
            DUMMY_BENCHMARK_PATH / 'solvers' / 'template_solver.py'
        )
        _load_class_from_module(
            template_dataset, 'Solver', DUMMY_BENCHMARK_PATH
        )

    # Make sure that this error is not raised when listing all solvers from
    # the benchmark.
    DUMMY_BENCHMARK.get_solvers()


def test_benchmark_submodule():
    with pytest.raises(ValueError, match="raises an error"):
        run([
            str(DUMMY_BENCHMARK_PATH), '-s', 'solver-test[raise_error=True]',
            '-d', SELECT_ONE_SIMULATED
        ], 'benchopt', standalone_mode=False)


def test_benchopt_min_version():
    with patch_benchmark(DUMMY_BENCHMARK, component="objective",
                         min_benchopt_version="99.0"):
        with pytest.raises(RuntimeError, match="pip install -U"):
            run([str(DUMMY_BENCHMARK_PATH)], 'benchopt',
                standalone_mode=False)

    with CaptureRunOutput() as out:
        # check than benchmark with low requirement runs
        run([
            str(DUMMY_BENCHMARK_PATH), '-l', '-d', SELECT_ONE_SIMULATED,
            '-f', SELECT_ONE_PGD, '-n', '1', '-r', '1', '-o',
            SELECT_ONE_OBJECTIVE, '--no-plot'
        ], 'benchopt', standalone_mode=False)

    out.check_output('Simulated', repetition=1)


@pytest.mark.parametrize('error', [ImportError, ValueError])
@pytest.mark.parametrize('raise_install_error', [0, 1])
def test_error_reporting(error, raise_install_error):

    expected_exc = (
        ImportError if raise_install_error and error is ImportError
        else SystemExit
    )

    import os
    prev_value = os.environ.get('BENCHOPT_RAISE_INSTALL_ERROR', '0')

    def raise_error():
        raise error("important debug message")

    try:
        os.environ['BENCHOPT_RAISE_INSTALL_ERROR'] = str(raise_install_error)
        with patch_import(dummy_solver_import=raise_error):
            with CaptureRunOutput() as out, pytest.raises(expected_exc):
                run([
                    str(DUMMY_BENCHMARK_PATH), '-s', "solver-test",
                    '-d', SELECT_ONE_SIMULATED, '-n', '1', '--no-plot'
                ], 'benchopt', standalone_mode=False)

        if not raise_install_error:
            out.check_output(
                f"{error.__name__}: important debug message", repetition=1
            )
    finally:
        os.environ['BENCHOPT_RAISE_INSTALL_ERROR'] = prev_value


def test_ignore_hidden_files():
    # Non-regression test to make sure hidden files in datasets and solvers
    # are ignored. If this is not the case, the call to run will fail if it
    # is not ignored as there is no Dataset/Solver defined in the file.
    with tempfile.NamedTemporaryFile(
        dir=str(DUMMY_BENCHMARK_PATH / 'datasets'),
        prefix='.hidden_dataset_',
        suffix='.py',
        delete=True
    ), CaptureRunOutput():
        run([
            str(DUMMY_BENCHMARK_PATH), '-l', '-d',
            SELECT_ONE_SIMULATED, '-f', SELECT_ONE_PGD, '-n', '1',
            '-r', '1', '-o', SELECT_ONE_OBJECTIVE, '--no-plot'
        ], 'benchopt', standalone_mode=False)

    with tempfile.NamedTemporaryFile(
        dir=str(DUMMY_BENCHMARK_PATH / 'solvers'),
        prefix='.hidden_solver_',
        suffix='.py',
        delete=True
    ), CaptureRunOutput():
        run([
            str(DUMMY_BENCHMARK_PATH), '-l', '-d',
            SELECT_ONE_SIMULATED, '-f', SELECT_ONE_PGD, '-n', '1',
            '-r', '1', '-o', SELECT_ONE_OBJECTIVE, '--no-plot'
        ], 'benchopt', standalone_mode=False)


@pytest.mark.parametrize("n_iter", [1, 2, 5])
def test_run_once_iteration(n_iter):

    solver1 = f"""from benchopt import BaseSolver
    import numpy as np

    class Solver(BaseSolver):
        name = 'solver1'
        sampling_strategy = 'iteration'

        def set_objective(self, X, y, lmbd):
            self.n_features = X.shape[1]
            self.run_once({n_iter})

        def run(self, n_iter): print(f"RUNONCE({{n_iter}})")

        def get_result(self, **data):
            return {{'beta': np.zeros(self.n_features)}}
    """

    with temp_benchmark(solvers=[solver1]) as benchmark:
        with CaptureRunOutput() as out:
            run([
                str(benchmark.benchmark_dir),
                *'-s solver1 -d test-dataset -n 0 -r 1 --no-plot'.split(),
                *'-o dummy*[reg=0.5]'.split()
            ], standalone_mode=False)
        out.check_output(rf"RUNONCE\({n_iter}\)", repetition=1)


@pytest.mark.parametrize("n_iter", [1, 2, 5])
def test_run_once_callback(n_iter):

    solver1 = f"""from benchopt import BaseSolver
    import numpy as np

    class Solver(BaseSolver):
        name = 'solver1'
        sampling_strategy = 'callback'

        def set_objective(self, X, y, lmbd):
            self.n_features = X.shape[1]
            self.run_once({n_iter})

        def run(self, cb):
            i = 0
            while cb():
                i += 1
            print(f"RUNONCE({{i}})")

        def get_result(self, **data):
            return {{'beta': np.zeros(self.n_features)}}
    """

    with temp_benchmark(solvers=[solver1]) as benchmark:
        with CaptureRunOutput() as out:
            run([
                str(benchmark.benchmark_dir),
                *'-s solver1 -d test-dataset -n 0 -r 1 --no-plot'.split(),
                *'-o dummy*[reg=0.5]'.split()
            ], standalone_mode=False)

        out.check_output(rf"RUNONCE\({n_iter}\)", repetition=1)


def test_warm_up():

    solver1 = """from benchopt import BaseSolver
    import numpy as np

    class Solver(BaseSolver):
        name = 'solver1'
        sampling_strategy = 'iteration'

        def set_objective(self, X, y, lmbd):
            self.n_features = X.shape[1]

        def warm_up(self):
            print("WARMUP")
            self.run_once(1)

        def run(self, n_iter): pass

        def get_result(self, **data):
            return {'beta': np.zeros(self.n_features)}
    """

    with temp_benchmark(solvers=[solver1]) as benchmark:
        with CaptureRunOutput() as out:
            run([
                str(benchmark.benchmark_dir),
                *'-s solver1 -d test-dataset -n 0 -r 5 --no-plot'.split(),
                *'-o dummy*[reg=0.5]'.split()
            ], standalone_mode=False)

        # Make sure warmup is called exactly once
<<<<<<< HEAD
        out.check_output("WARMUP", repetition=1)
=======
        out.check_output("WARMUP", repetition=1)


def test_pre_run_hook():

    solver1 = """from benchopt import BaseSolver
    import numpy as np

    class Solver(BaseSolver):
        name = 'solver1'
        sampling_strategy = 'iteration'

        def set_objective(self, X, y, lmbd):
            self.n_features = X.shape[1]

        def pre_run_hook(self, n_iter):
            self._pre_run_hook_n_iter = n_iter

        def run(self, n_iter):
            assert self._pre_run_hook_n_iter == n_iter

        def get_result(self, **data):
            return {'beta': np.zeros(self.n_features)}
    """

    with temp_benchmark(solvers=[solver1]) as benchmark:
        with CaptureRunOutput() as out:
            run([
                str(benchmark.benchmark_dir),
                *'-s solver1 -d test-dataset -n 0 -r 5 --no-plot '
                '-o dummy*[reg=0.5]'.split()
            ], standalone_mode=False)

        with CaptureRunOutput() as out:
            with pytest.raises(SystemExit, match="False"):
                _cmd_test([
                    str(benchmark.benchmark_dir), '-k', 'solver1',
                    '--skip-install', '-v'
                ], standalone_mode=False)

        # Make sure warmup is called exactly once
        out.check_output("3 passed, 1 skipped, 7 deselected", repetition=1)


##############################################################################
# Test for deprecated features in 1.5
##############################################################################


def test_deprecated_stopping_strategy():
    # XXX remove in 1.5
    assert benchopt.__version__ < '1.5'

    solver1 = """from benchopt import BaseSolver
    import numpy as np

    class Solver(BaseSolver):
        name = 'solver1'
        stopping_strategy = 'iteration'

        def run(self, n_iter): pass

        def set_objective(self, X, y, lmbd):
            self.n_features = X.shape[1]

        def get_result(self, **data):
            return {'beta': np.zeros(self.n_features)}
    """

    solver2 = solver1.replace("stopping_strategy", "sampling_strategy")
    solver2 = solver2.replace("solver1", "solver2")

    with temp_benchmark(solvers=[solver1, solver2]) as benchmark:
        with pytest.warns(
                FutureWarning,
                match="'stopping_strategy' attribute is deprecated"):
            run([str(benchmark.benchmark_dir),
                 *'-s solver1 -d test-dataset -n 1 -r 1 --no-plot'.split()],
                standalone_mode=False)

        run([str(benchmark.benchmark_dir),
             *'-s solver2 -d test-dataset -n 1 -r 1 --no-plot'.split()],
            standalone_mode=False)


def test_deprecated_support_sparse():
    # XXX remove in 1.5
    assert benchopt.__version__ < '1.5'

    solver1 = """from benchopt import BaseSolver
    import numpy as np

    class Solver(BaseSolver):
        name = 'solver1'
        support_sparse = True

        def run(self, n_iter): pass

        def set_objective(self, X, y, lmbd):
            self.n_features = X.shape[1]

        def get_result(self, **data):
            return dict(beta=np.zeros(self.n_features))
    """

    with temp_benchmark(solvers=solver1) as benchmark:
        with pytest.warns(
                FutureWarning,
                match="`support_sparse = False` is deprecated"):
            run([str(benchmark.benchmark_dir),
                 *'-s solver1 -d test-dataset -n 1 -r 1 --no-plot'.split()],
                standalone_mode=False)


def test_deprecated_compute():
    # XXX remove in 1.5
    assert benchopt.__version__ < '1.5'

    # Make sure that BaseObjective is compatible with compute, with both
    # get_result returning a dict or a scalar.
    objective = """from benchopt import BaseObjective

    class Objective(BaseObjective):
        name = 'dummy'

        def set_data(self, X, y):
            self.X, self.y = X, y

        def compute(self, beta):
            return 1

        def get_one_result(self):
            return dict(beta=0)

        def get_objective(self):
            return dict(X=self.X, y=self.y, lmbd=0)
    """

    match = "`Objective.compute` was renamed `Objective.evaluate_result` "
    with temp_benchmark(objective=objective) as benchmark:
        with pytest.warns(FutureWarning, match=match):
            run([str(benchmark.benchmark_dir),
                 *'-s python-pgd -d test-dataset -n 1 -r 1 --no-plot'.split()],
                standalone_mode=False)

    solver1 = """from benchopt import BaseSolver
    import numpy as np

    class Solver(BaseSolver):
        name = 'solver1'

        def run(self, n_iter): pass

        def set_objective(self, X, y, lmbd):
            self.n_features = X.shape[1]

        def get_result(self, **data):
            return np.zeros(self.n_features)
    """
    match = r"Solver.get_result\(\) should return a dict"
    with temp_benchmark(objective=objective, solvers=solver1) as benchmark:
        with pytest.warns(FutureWarning, match=match):
            run([str(benchmark.benchmark_dir),
                 *'-s solver1 -d test-dataset -n 1 -r 1 --no-plot'.split()],
                standalone_mode=False)

    # Make sure that no warning is raised if using evaluate_result.
    objective = objective.replace("compute", "evaluate_result")
    with temp_benchmark(objective=objective) as benchmark:
        with warnings.catch_warnings():
            warnings.simplefilter("error")
            run([str(benchmark.benchmark_dir),
                 *'-s python-pgd -d test-dataset -n 1 -r 1 --no-plot'.split()],
                standalone_mode=False)


def test_deprecated_callback():
    # XXX remove in 1.5
    assert benchopt.__version__ < '1.5'

    # Make sure that BaseObjective is compatible with compute, with both
    # get_result returning a dict or a scalar.
    objective = """from benchopt import BaseObjective

    class Objective(BaseObjective):
        name = 'dummy'

        def set_data(self, X, y):
            self.X, self.y = X, y

        def compute(self, beta):
            return 1

        def get_one_result(self):
            return dict(beta=0)

        def get_objective(self):
            return dict(X=self.X, y=self.y, lmbd=0)
    """

    solver = """from benchopt import BaseSolver
    import numpy as np

    class Solver(BaseSolver):
        name = 'solver1'
        sampling_strategy = "callback"

        def run(self, cb):
            self.beta = 0
            while cb(self.beta):
                pass

        def set_objective(self, X, y, lmbd):
            self.p = X.shape[1]

        def get_result(self, **data):
            return 0
    """
    match = r"the callback does not take any arguments."
    with temp_benchmark(objective=objective, solvers=solver) as benchmark:
        with pytest.warns(FutureWarning, match=match):
            run([str(benchmark.benchmark_dir),
                 *'-s solver1 -d test-dataset -n 1 -r 1 --no-plot'.split()],
                standalone_mode=False)

    solver1 = solver.replace("cb(self.beta)", "cb(dict(beta=self.beta))")
    with temp_benchmark(objective=objective, solvers=solver1) as benchmark:
        with pytest.warns(FutureWarning, match=match):
            run([str(benchmark.benchmark_dir),
                 *'-s solver1 -d test-dataset -n 1 -r 1 --no-plot'.split()],
                standalone_mode=False)

    solver = solver.replace("cb(self.beta)", "cb()")
    match = r"Solver.get_result\(\) should return a dict"
    with temp_benchmark(objective=objective, solvers=solver) as benchmark:
        with pytest.warns(FutureWarning, match=match):
            run([str(benchmark.benchmark_dir),
                 *'-s solver1 -d test-dataset -n 1 -r 1 --no-plot'.split()],
                standalone_mode=False)

    solver = solver.replace("return 0", "return dict(beta=0)")
    match = "`Objective.compute` was renamed `Objective.evaluate_result` "
    with temp_benchmark(objective=objective, solvers=solver) as benchmark:
        with pytest.warns(FutureWarning, match=match):
            run([str(benchmark.benchmark_dir),
                 *'-s solver1 -d test-dataset -n 1 -r 1 --no-plot'.split()],
                standalone_mode=False)

    objective = objective.replace("compute", "evaluate_result")
    with temp_benchmark(objective=objective, solvers=solver) as benchmark:
        with warnings.catch_warnings():
            warnings.simplefilter("error")
            run([str(benchmark.benchmark_dir),
                 *'-s solver1 -d test-dataset -n 1 -r 1 --no-plot'.split()],
                standalone_mode=False)


def test_deprecated_get_one_solution():
    # XXX remove in 1.5
    assert benchopt.__version__ < '1.5'

    # Make sure that BaseObjective is compatible with compute, with both
    # get_result returning a dict or a scalar.
    objective = """from benchopt import BaseObjective

    class Objective(BaseObjective):
        name = 'dummy'

        def set_data(self, X, y):
            self.X, self.y = X, y

        def evaluate_result(self, beta):
            return 1

        def get_one_solution(self):
            return dict(beta=0)

        def get_objective(self):
            return dict(X=self.X, y=self.y, lmbd=0)
    """

    match = "`Objective.get_one_solution` is renamed `Objective.get_one_result"
    with temp_benchmark(objective=objective) as benchmark:
        with CaptureRunOutput() as out:
            with pytest.raises(SystemExit, match='False'):
                _cmd_test([str(benchmark.benchmark_dir),
                           *'-- -k test_benchmark_objective'.split()],
                          standalone_mode=False)
        out.check_output(match, repetition=1)

    objective = objective.replace("get_one_solution", "get_one_result")
    with temp_benchmark(objective=objective) as benchmark:
        with CaptureRunOutput() as out:
            with pytest.raises(SystemExit, match='False'):
                _cmd_test([str(benchmark.benchmark_dir),
                           *'-- -k test_benchmark_objective'.split()],
                          standalone_mode=False)
        out.check_output(match, repetition=0)
>>>>>>> f29bb536
<|MERGE_RESOLUTION|>--- conflicted
+++ resolved
@@ -228,9 +228,6 @@
             ], standalone_mode=False)
 
         # Make sure warmup is called exactly once
-<<<<<<< HEAD
-        out.check_output("WARMUP", repetition=1)
-=======
         out.check_output("WARMUP", repetition=1)
 
 
@@ -272,261 +269,4 @@
                 ], standalone_mode=False)
 
         # Make sure warmup is called exactly once
-        out.check_output("3 passed, 1 skipped, 7 deselected", repetition=1)
-
-
-##############################################################################
-# Test for deprecated features in 1.5
-##############################################################################
-
-
-def test_deprecated_stopping_strategy():
-    # XXX remove in 1.5
-    assert benchopt.__version__ < '1.5'
-
-    solver1 = """from benchopt import BaseSolver
-    import numpy as np
-
-    class Solver(BaseSolver):
-        name = 'solver1'
-        stopping_strategy = 'iteration'
-
-        def run(self, n_iter): pass
-
-        def set_objective(self, X, y, lmbd):
-            self.n_features = X.shape[1]
-
-        def get_result(self, **data):
-            return {'beta': np.zeros(self.n_features)}
-    """
-
-    solver2 = solver1.replace("stopping_strategy", "sampling_strategy")
-    solver2 = solver2.replace("solver1", "solver2")
-
-    with temp_benchmark(solvers=[solver1, solver2]) as benchmark:
-        with pytest.warns(
-                FutureWarning,
-                match="'stopping_strategy' attribute is deprecated"):
-            run([str(benchmark.benchmark_dir),
-                 *'-s solver1 -d test-dataset -n 1 -r 1 --no-plot'.split()],
-                standalone_mode=False)
-
-        run([str(benchmark.benchmark_dir),
-             *'-s solver2 -d test-dataset -n 1 -r 1 --no-plot'.split()],
-            standalone_mode=False)
-
-
-def test_deprecated_support_sparse():
-    # XXX remove in 1.5
-    assert benchopt.__version__ < '1.5'
-
-    solver1 = """from benchopt import BaseSolver
-    import numpy as np
-
-    class Solver(BaseSolver):
-        name = 'solver1'
-        support_sparse = True
-
-        def run(self, n_iter): pass
-
-        def set_objective(self, X, y, lmbd):
-            self.n_features = X.shape[1]
-
-        def get_result(self, **data):
-            return dict(beta=np.zeros(self.n_features))
-    """
-
-    with temp_benchmark(solvers=solver1) as benchmark:
-        with pytest.warns(
-                FutureWarning,
-                match="`support_sparse = False` is deprecated"):
-            run([str(benchmark.benchmark_dir),
-                 *'-s solver1 -d test-dataset -n 1 -r 1 --no-plot'.split()],
-                standalone_mode=False)
-
-
-def test_deprecated_compute():
-    # XXX remove in 1.5
-    assert benchopt.__version__ < '1.5'
-
-    # Make sure that BaseObjective is compatible with compute, with both
-    # get_result returning a dict or a scalar.
-    objective = """from benchopt import BaseObjective
-
-    class Objective(BaseObjective):
-        name = 'dummy'
-
-        def set_data(self, X, y):
-            self.X, self.y = X, y
-
-        def compute(self, beta):
-            return 1
-
-        def get_one_result(self):
-            return dict(beta=0)
-
-        def get_objective(self):
-            return dict(X=self.X, y=self.y, lmbd=0)
-    """
-
-    match = "`Objective.compute` was renamed `Objective.evaluate_result` "
-    with temp_benchmark(objective=objective) as benchmark:
-        with pytest.warns(FutureWarning, match=match):
-            run([str(benchmark.benchmark_dir),
-                 *'-s python-pgd -d test-dataset -n 1 -r 1 --no-plot'.split()],
-                standalone_mode=False)
-
-    solver1 = """from benchopt import BaseSolver
-    import numpy as np
-
-    class Solver(BaseSolver):
-        name = 'solver1'
-
-        def run(self, n_iter): pass
-
-        def set_objective(self, X, y, lmbd):
-            self.n_features = X.shape[1]
-
-        def get_result(self, **data):
-            return np.zeros(self.n_features)
-    """
-    match = r"Solver.get_result\(\) should return a dict"
-    with temp_benchmark(objective=objective, solvers=solver1) as benchmark:
-        with pytest.warns(FutureWarning, match=match):
-            run([str(benchmark.benchmark_dir),
-                 *'-s solver1 -d test-dataset -n 1 -r 1 --no-plot'.split()],
-                standalone_mode=False)
-
-    # Make sure that no warning is raised if using evaluate_result.
-    objective = objective.replace("compute", "evaluate_result")
-    with temp_benchmark(objective=objective) as benchmark:
-        with warnings.catch_warnings():
-            warnings.simplefilter("error")
-            run([str(benchmark.benchmark_dir),
-                 *'-s python-pgd -d test-dataset -n 1 -r 1 --no-plot'.split()],
-                standalone_mode=False)
-
-
-def test_deprecated_callback():
-    # XXX remove in 1.5
-    assert benchopt.__version__ < '1.5'
-
-    # Make sure that BaseObjective is compatible with compute, with both
-    # get_result returning a dict or a scalar.
-    objective = """from benchopt import BaseObjective
-
-    class Objective(BaseObjective):
-        name = 'dummy'
-
-        def set_data(self, X, y):
-            self.X, self.y = X, y
-
-        def compute(self, beta):
-            return 1
-
-        def get_one_result(self):
-            return dict(beta=0)
-
-        def get_objective(self):
-            return dict(X=self.X, y=self.y, lmbd=0)
-    """
-
-    solver = """from benchopt import BaseSolver
-    import numpy as np
-
-    class Solver(BaseSolver):
-        name = 'solver1'
-        sampling_strategy = "callback"
-
-        def run(self, cb):
-            self.beta = 0
-            while cb(self.beta):
-                pass
-
-        def set_objective(self, X, y, lmbd):
-            self.p = X.shape[1]
-
-        def get_result(self, **data):
-            return 0
-    """
-    match = r"the callback does not take any arguments."
-    with temp_benchmark(objective=objective, solvers=solver) as benchmark:
-        with pytest.warns(FutureWarning, match=match):
-            run([str(benchmark.benchmark_dir),
-                 *'-s solver1 -d test-dataset -n 1 -r 1 --no-plot'.split()],
-                standalone_mode=False)
-
-    solver1 = solver.replace("cb(self.beta)", "cb(dict(beta=self.beta))")
-    with temp_benchmark(objective=objective, solvers=solver1) as benchmark:
-        with pytest.warns(FutureWarning, match=match):
-            run([str(benchmark.benchmark_dir),
-                 *'-s solver1 -d test-dataset -n 1 -r 1 --no-plot'.split()],
-                standalone_mode=False)
-
-    solver = solver.replace("cb(self.beta)", "cb()")
-    match = r"Solver.get_result\(\) should return a dict"
-    with temp_benchmark(objective=objective, solvers=solver) as benchmark:
-        with pytest.warns(FutureWarning, match=match):
-            run([str(benchmark.benchmark_dir),
-                 *'-s solver1 -d test-dataset -n 1 -r 1 --no-plot'.split()],
-                standalone_mode=False)
-
-    solver = solver.replace("return 0", "return dict(beta=0)")
-    match = "`Objective.compute` was renamed `Objective.evaluate_result` "
-    with temp_benchmark(objective=objective, solvers=solver) as benchmark:
-        with pytest.warns(FutureWarning, match=match):
-            run([str(benchmark.benchmark_dir),
-                 *'-s solver1 -d test-dataset -n 1 -r 1 --no-plot'.split()],
-                standalone_mode=False)
-
-    objective = objective.replace("compute", "evaluate_result")
-    with temp_benchmark(objective=objective, solvers=solver) as benchmark:
-        with warnings.catch_warnings():
-            warnings.simplefilter("error")
-            run([str(benchmark.benchmark_dir),
-                 *'-s solver1 -d test-dataset -n 1 -r 1 --no-plot'.split()],
-                standalone_mode=False)
-
-
-def test_deprecated_get_one_solution():
-    # XXX remove in 1.5
-    assert benchopt.__version__ < '1.5'
-
-    # Make sure that BaseObjective is compatible with compute, with both
-    # get_result returning a dict or a scalar.
-    objective = """from benchopt import BaseObjective
-
-    class Objective(BaseObjective):
-        name = 'dummy'
-
-        def set_data(self, X, y):
-            self.X, self.y = X, y
-
-        def evaluate_result(self, beta):
-            return 1
-
-        def get_one_solution(self):
-            return dict(beta=0)
-
-        def get_objective(self):
-            return dict(X=self.X, y=self.y, lmbd=0)
-    """
-
-    match = "`Objective.get_one_solution` is renamed `Objective.get_one_result"
-    with temp_benchmark(objective=objective) as benchmark:
-        with CaptureRunOutput() as out:
-            with pytest.raises(SystemExit, match='False'):
-                _cmd_test([str(benchmark.benchmark_dir),
-                           *'-- -k test_benchmark_objective'.split()],
-                          standalone_mode=False)
-        out.check_output(match, repetition=1)
-
-    objective = objective.replace("get_one_solution", "get_one_result")
-    with temp_benchmark(objective=objective) as benchmark:
-        with CaptureRunOutput() as out:
-            with pytest.raises(SystemExit, match='False'):
-                _cmd_test([str(benchmark.benchmark_dir),
-                           *'-- -k test_benchmark_objective'.split()],
-                          standalone_mode=False)
-        out.check_output(match, repetition=0)
->>>>>>> f29bb536
+        out.check_output("3 passed, 1 skipped, 7 deselected", repetition=1)
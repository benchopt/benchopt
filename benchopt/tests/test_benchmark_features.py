import os
import re
import pytest
from pathlib import Path

from benchopt.cli.main import run
from benchopt.utils.temp_benchmark import temp_benchmark
from benchopt.utils.dynamic_modules import _load_class_from_module
from benchopt.utils.misc import NamedTemporaryFile

from benchopt.tests import SELECT_ONE_PGD
from benchopt.tests import SELECT_ONE_SIMULATED
from benchopt.tests import SELECT_ONE_OBJECTIVE
from benchopt.tests import DUMMY_BENCHMARK
from benchopt.tests import DUMMY_BENCHMARK_PATH
from benchopt.tests.utils import patch_import
from benchopt.tests.utils import patch_benchmark
from benchopt.tests.utils import CaptureRunOutput


def test_template_dataset():
    # Make sure that importing template_dataset raises an error.
    with pytest.raises(ImportError):
        template_dataset = (
            DUMMY_BENCHMARK_PATH / 'datasets' / 'template_dataset.py'
        )
        _load_class_from_module(
            template_dataset, 'Dataset', DUMMY_BENCHMARK_PATH
        )

    # Make sure that this error is not raised when listing all datasets from
    # the benchmark.
    DUMMY_BENCHMARK.get_datasets()


def test_benchmark_submodule():
    with pytest.raises(ValueError, match="raises an error"):
        run([
            str(DUMMY_BENCHMARK_PATH), '-s', 'solver-test[raise_error=True]',
            '-d', SELECT_ONE_SIMULATED
        ], 'benchopt', standalone_mode=False)


def test_benchopt_min_version():
    with patch_benchmark(DUMMY_BENCHMARK, component="objective",
                         min_benchopt_version="99.0"):
        with pytest.raises(RuntimeError, match="pip install -U"):
            run([str(DUMMY_BENCHMARK_PATH)], 'benchopt',
                standalone_mode=False)

    with CaptureRunOutput() as out:
        # check than benchmark with low requirement runs
        run([
            str(DUMMY_BENCHMARK_PATH), '-l', '-d', SELECT_ONE_SIMULATED,
            '-f', SELECT_ONE_PGD, '-n', '1', '-r', '1', '-o',
            SELECT_ONE_OBJECTIVE, '--no-plot'
        ], 'benchopt', standalone_mode=False)

    out.check_output('Simulated', repetition=1)


@pytest.mark.parametrize('error', [ImportError, ValueError])
@pytest.mark.parametrize('raise_install_error', [0, 1])
def test_error_reporting(error, raise_install_error):

    expected_exc = (
        ImportError if raise_install_error and error is ImportError
        else SystemExit
    )

    prev_value = os.environ.get('BENCHOPT_RAISE_INSTALL_ERROR', '0')

    def raise_error():
        raise error("important debug message")

    try:
        os.environ['BENCHOPT_RAISE_INSTALL_ERROR'] = str(raise_install_error)
        with patch_import(dummy_solver_import=raise_error):
            with CaptureRunOutput() as out, pytest.raises(expected_exc):
                run([
                    str(DUMMY_BENCHMARK_PATH), '-s', "solver-test",
                    '-d', SELECT_ONE_SIMULATED, '-n', '1', '--no-plot'
                ], 'benchopt', standalone_mode=False)

        if not raise_install_error:
            out.check_output(
                f"{error.__name__}: important debug message", repetition=1
            )
    finally:
        os.environ['BENCHOPT_RAISE_INSTALL_ERROR'] = prev_value


def test_objective_no_cv(no_debug_log):

    no_cv = """from benchopt import BaseObjective

        class Objective(BaseObjective):
            name = "cross_val"
            min_benchopt_version = "0.0.0"

            def set_data(self, X, y): self.X, self.y = X, y
            def get_one_result(self): return 0
            def evaluate_result(self, beta): return dict(value=1)

            def get_objective(self):
                x = self.get_split(self.X, self.y)
                return dict(X=X_train, y=y_train, lmbd=1)
    """

    msg = "To use `Objective.get_split`, Objective must define a cv"
    with temp_benchmark(objective=no_cv) as benchmark:
        with pytest.raises(ValueError, match=msg):
            run([str(benchmark.benchmark_dir),
                 *'-s python-pgd -d test-dataset -n 1 -r 1 --no-plot'.split()],
                standalone_mode=False)


def test_objective_save_final_results(no_debug_log):
    save_final = """
    from benchopt import BaseObjective

    class Objective(BaseObjective):
        name = "cross_val"

        min_benchopt_version = "0.0.0"

        def set_data(self, X, y): self.X, self.y = X, y
        def get_one_result(self): return 0
        def evaluate_result(self, beta): return dict(value=1)

        def save_final_results(self, beta):
            return "test_value"

        def get_objective(self):
            return dict(X=self.X, y=self.y, lmbd=1)

    """

    import pandas as pd
    import pickle

    with temp_benchmark(objective=save_final) as benchmark:
        with CaptureRunOutput(delete_result_files=False) as out:
            run([
                str(benchmark.benchmark_dir),
                *('-s python-pgd -d test-dataset -n 1 -r 1 --no-plot').split()
            ],  standalone_mode=False)
        data = pd.read_parquet(out.result_files[0])
        with open(data.loc[0, "final_results"], "rb") as final_result_file:
            final_results = pickle.load(final_result_file)
    assert final_results == "test_value"


def test_objective_cv_splitter(no_debug_log):

    objective = """from benchopt import BaseObjective, safe_import_context
        with safe_import_context() as import_ctx:
            import numpy as np

        class Splitter():
            def split(self, X, y, groups=None):
                for i in range(len(np.unique(groups))):
                    print(f"RUN#{i}")
                    mask = groups == i
                    yield mask, ~mask

            def get_n_splits(self, groups): return len(np.unique(groups))

        class Objective(BaseObjective):
            name = "cross_val"
            min_benchopt_version = "0.0.0"

            def set_data(self, X, y):
                self.X, self.y = X, y
                self.cv_metadata = dict(groups=np.r_[
                    np.zeros(33), np.ones(33), 2 * np.ones(34)
                ])
                self.cv = Splitter()

            def get_objective(self):
                X_train, X_test, y_train, y_test = self.get_split(
                    self.X, self.y
                )
                return dict(X_train=X_train, y_train=y_train)

            def get_one_result(self): return dict(beta=0)
            def evaluate_result(self, beta): return dict(value=1)
    """

    solver = """from benchopt import BaseSolver

    class Solver(BaseSolver):
        name = "test-solver"
        sampling_strategy = 'run_once'
        def set_objective(self, X_train, y_train): pass
        def run(self, n_iter): print("OK")
        def get_result(self): return dict(beta=1)
    """

    with temp_benchmark(objective=objective, solvers=[solver]) as benchmark:
        with CaptureRunOutput() as out:
            run([str(benchmark.benchmark_dir),
                *('-s test-solver -d test-dataset --no-plot').split()],
                standalone_mode=False)

    # test-solver appears one time as it is only run once.
    out.check_output("test-solver", repetition=1)
    out.check_output("RUN#0", repetition=1)
    out.check_output("RUN#1", repetition=1)
    out.check_output("RUN#2", repetition=1)
    out.check_output("RUN#3", repetition=0)
    out.check_output("OK", repetition=3)

    # Make sure that `-r` is enforced when specified
    with temp_benchmark(objective=objective, solvers=[solver]) as benchmark:
        with CaptureRunOutput() as out:
            run([str(benchmark.benchmark_dir),
                *('-s test-solver -d test-dataset -r 2 --no-plot').split()],
                standalone_mode=False)

    # test-solver appears one time as it is only run once.
    out.check_output("test-solver", repetition=1)
    out.check_output("RUN#0", repetition=1)
    out.check_output("RUN#1", repetition=1)
    out.check_output("RUN#2", repetition=0)
    out.check_output("RUN#3", repetition=0)
    out.check_output("OK", repetition=2)

    with temp_benchmark(objective=objective, solvers=[solver]) as benchmark:
        with CaptureRunOutput() as out:
            run([str(benchmark.benchmark_dir),
                *('-s test-solver -d test-dataset -r 5 --no-plot').split()],
                standalone_mode=False)

    # test-solver appears one time as it is only run once.
    out.check_output("test-solver", repetition=1)
    out.check_output("RUN#0", repetition=2)
    out.check_output("RUN#1", repetition=2)
    out.check_output("RUN#2", repetition=1)
    out.check_output("RUN#3", repetition=0)
    out.check_output("OK", repetition=5)

    # Make sure running in parallel does not mess up the splits
    with temp_benchmark(objective=objective, solvers=[solver]) as benchmark:
        with CaptureRunOutput() as out:
            run([
                str(benchmark.benchmark_dir),
                *('-s test-solver -d test-dataset -j 3 -r 4 --no-plot').split()
            ], standalone_mode=False)

    # test-solver appears one time as it is only run once.
    out.check_output("test-solver", repetition=1)
    out.check_output("RUN#0", repetition=2)
    out.check_output("RUN#1", repetition=1)
    out.check_output("RUN#2", repetition=1)
    out.check_output("RUN#3", repetition=0)
    out.check_output("OK", repetition=4)


def test_ignore_hidden_files():
    # Non-regression test to make sure hidden files in datasets and solvers
    # are ignored. If this is not the case, the call to run will fail if it
    # is not ignored as there is no Dataset/Solver defined in the file.
    with NamedTemporaryFile(
        dir=str(DUMMY_BENCHMARK_PATH / 'datasets'),
        prefix='.hidden_dataset_',
        suffix='.py'
    ), CaptureRunOutput():
        run([
            str(DUMMY_BENCHMARK_PATH), '-l', '-d',
            SELECT_ONE_SIMULATED, '-f', SELECT_ONE_PGD, '-n', '1',
            '-r', '1', '-o', SELECT_ONE_OBJECTIVE, '--no-plot'
        ], 'benchopt', standalone_mode=False)

    with NamedTemporaryFile(
        dir=str(DUMMY_BENCHMARK_PATH / 'solvers'),
        prefix='.hidden_solver_',
        suffix='.py'
    ), CaptureRunOutput():
        run([
            str(DUMMY_BENCHMARK_PATH), '-l', '-d',
            SELECT_ONE_SIMULATED, '-f', SELECT_ONE_PGD, '-n', '1',
            '-r', '1', '-o', SELECT_ONE_OBJECTIVE, '--no-plot'
        ], 'benchopt', standalone_mode=False)


@pytest.mark.parametrize("n_iter", [1, 2, 5])
def test_run_once_iteration(n_iter):

    solver1 = f"""from benchopt import BaseSolver
    import numpy as np

    class Solver(BaseSolver):
        name = 'solver1'
        sampling_strategy = 'iteration'

        def set_objective(self, X, y, lmbd):
            self.n_features = X.shape[1]
            self.run_once({n_iter})

        def run(self, n_iter): print(f"RUNONCE({{n_iter}})")

        def get_result(self, **data):
            return {{'beta': np.zeros(self.n_features)}}
    """

    with temp_benchmark(solvers=[solver1]) as benchmark:
        with CaptureRunOutput() as out:
            run([
                str(benchmark.benchmark_dir),
                *'-s solver1 -d test-dataset -n 0 -r 1 --no-plot'.split(),
                *'-o dummy*[reg=0.5]'.split()
            ], standalone_mode=False)
        out.check_output(rf"RUNONCE\({n_iter}\)", repetition=1)


@pytest.mark.parametrize("n_iter", [1, 2, 5])
def test_run_once_callback(n_iter):

    solver1 = f"""from benchopt import BaseSolver
    import numpy as np

    class Solver(BaseSolver):
        name = 'solver1'
        sampling_strategy = 'callback'

        def set_objective(self, X, y, lmbd):
            self.n_features = X.shape[1]
            self.run_once({n_iter})

        def run(self, cb):
            i = 0
            while cb():
                i += 1
            print(f"RUNONCE({{i}})")

        def get_result(self, **data):
            return {{'beta': np.zeros(self.n_features)}}
    """

    with temp_benchmark(solvers=[solver1]) as benchmark:
        with CaptureRunOutput() as out:
            run([
                str(benchmark.benchmark_dir),
                *'-s solver1 -d test-dataset -n 0 -r 1 --no-plot'.split(),
                *'-o dummy*[reg=0.5]'.split()
            ], standalone_mode=False)

        out.check_output(rf"RUNONCE\({n_iter}\)", repetition=1)


@pytest.mark.parametrize("test_case", [
    "no_config", "without_data_home_abs", "with_data_home_abs",
    "without_data_home_rel", "with_data_home_rel"
])
def test_paths_config_key(test_case):
    # Need to call resolve to avoid issues with varying drives on Windows
    data_path = Path("/path/to/data").resolve()
    data_home = Path("/path/to/home_data").resolve()
    data_path_rel = Path("path/to/data")

    if test_case == "no_config":
        config = """
        """
        expected_home = "{bench_dir}/data"
        expected_path = f"{expected_home}/dataset"
    elif test_case == "without_data_home_abs":
        config = f"""
            data_paths:
                dataset: {data_path}
        """
        expected_path = str(data_path)
        expected_home = "{bench_dir}/data"
    elif test_case == "without_data_home_rel":
        config = f"""
            data_paths:
                dataset: {data_path_rel}
        """
        expected_home = "{bench_dir}/data"
        expected_path = f"{expected_home}/path/to/data"
    elif test_case == "with_data_home_rel":
        config = f"""
            data_home: {data_home}
            data_paths:
                dataset: {data_path_rel}
        """
        expected_path = str(data_home / data_path_rel)
        expected_home = str(data_home)
    elif test_case == "with_data_home_abs":
        config = f"""
            data_home: {data_home}
            data_paths:
                dataset: {data_path}
        """
        expected_path = str(data_path)
        expected_home = str(data_home)
    else:
        raise Exception("Invalid test case value")

    custom_dataset = """
        from benchopt import BaseDataset
        from benchopt.config import get_data_path
        import numpy as np

        class Dataset(BaseDataset):
            name = "custom_dataset"
            def get_data(self):
                home = get_data_path()
                path = get_data_path(key="dataset")
                print(f"HOME:{home}")
                print(f"PATH:{path}")

                return dict(X=np.random.rand(3, 2), y=np.ones((3,)))
    """

    print("Config:", config)

<<<<<<< HEAD
        def set_objective(self, X, y, lmbd):
            self.n_features = X.shape[1]

        def pre_run_hook(self, n_iter):
            self._pre_run_hook_n_iter = n_iter

        def run(self, n_iter):
            assert self._pre_run_hook_n_iter == n_iter

        def get_result(self):
            return {'beta': np.zeros(self.n_features)}
    """

    with temp_benchmark(solvers=[solver1]) as benchmark:
=======
    with temp_benchmark(datasets=[custom_dataset], config=config) as benchmark:
>>>>>>> bb3a0869
        with CaptureRunOutput() as out:
            run([
                str(benchmark.benchmark_dir),
                *'-s solver-test -d custom_dataset'
                 ' -n 0 -r 1 --no-plot '
                '-o dummy*[reg=0.5]'.split()
            ], standalone_mode=False)

        expected_home = Path(
            expected_home.format(bench_dir=benchmark.benchmark_dir.as_posix())
        ).resolve()
        out.check_output(re.escape(f"HOME:{expected_home}"), repetition=1)

        expected_path = Path(
            expected_path.format(bench_dir=benchmark.benchmark_dir.as_posix())
        ).resolve()
        print(f"Expected - home: {expected_home}, path: {expected_path}")
        out.check_output(re.escape(f"PATH:{expected_path}"), repetition=1)<|MERGE_RESOLUTION|>--- conflicted
+++ resolved
@@ -415,24 +415,7 @@
 
     print("Config:", config)
 
-<<<<<<< HEAD
-        def set_objective(self, X, y, lmbd):
-            self.n_features = X.shape[1]
-
-        def pre_run_hook(self, n_iter):
-            self._pre_run_hook_n_iter = n_iter
-
-        def run(self, n_iter):
-            assert self._pre_run_hook_n_iter == n_iter
-
-        def get_result(self):
-            return {'beta': np.zeros(self.n_features)}
-    """
-
-    with temp_benchmark(solvers=[solver1]) as benchmark:
-=======
     with temp_benchmark(datasets=[custom_dataset], config=config) as benchmark:
->>>>>>> bb3a0869
         with CaptureRunOutput() as out:
             run([
                 str(benchmark.benchmark_dir),
@@ -450,4 +433,77 @@
             expected_path.format(bench_dir=benchmark.benchmark_dir.as_posix())
         ).resolve()
         print(f"Expected - home: {expected_home}, path: {expected_path}")
-        out.check_output(re.escape(f"PATH:{expected_path}"), repetition=1)+        out.check_output(re.escape(f"PATH:{expected_path}"), repetition=1)
+
+
+def test_warm_up():
+    solver1 = """from benchopt import BaseSolver
+    import numpy as np
+
+    class Solver(BaseSolver):
+        name = 'solver1'
+        sampling_strategy = 'iteration'
+
+        def set_objective(self, X, y, lmbd):
+            self.n_features = X.shape[1]
+
+        def warm_up(self):
+            print("WARMUP")
+            self.run_once(1)
+
+        def run(self, n_iter): pass
+
+        def get_result(self, **data):
+            return {'beta': np.zeros(self.n_features)}
+    """
+
+    with temp_benchmark(solvers=[solver1]) as benchmark:
+        with CaptureRunOutput() as out:
+            run([
+                str(benchmark.benchmark_dir),
+                *'-s solver1 -d test-dataset -n 0 -r 5 --no-plot'.split(),
+                *'-o dummy*[reg=0.5]'.split()
+            ], standalone_mode=False)
+
+        # Make sure warmup is called exactly once
+        out.check_output("WARMUP", repetition=1)
+
+
+def test_pre_run_hook():
+    solver1 = """from benchopt import BaseSolver
+    import numpy as np
+
+    class Solver(BaseSolver):
+        name = 'solver1'
+        sampling_strategy = 'iteration'
+
+        def set_objective(self, X, y, lmbd):
+            self.n_features = X.shape[1]
+
+        def pre_run_hook(self, n_iter):
+            self._pre_run_hook_n_iter = n_iter
+
+        def run(self, n_iter):
+            assert self._pre_run_hook_n_iter == n_iter
+
+        def get_result(self):
+            return {'beta': np.zeros(self.n_features)}
+    """
+
+    with temp_benchmark(solvers=[solver1]) as benchmark:
+        with CaptureRunOutput() as out:
+            run([
+                str(benchmark.benchmark_dir),
+                *'-s solver1 -d test-dataset -n 0 -r 5 --no-plot '
+                '-o dummy*[reg=0.5]'.split()
+            ], standalone_mode=False)
+
+        with CaptureRunOutput() as out:
+            with pytest.raises(SystemExit, match="False"):
+                _cmd_test([
+                    str(benchmark.benchmark_dir), '-k', 'solver1',
+                    '--skip-install', '-v'
+                ], standalone_mode=False)
+
+        # Make sure warmup is called exactly once
+        out.check_output("3 passed, 1 skipped, 7 deselected", repetition=1)
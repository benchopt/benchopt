--- conflicted
+++ resolved
@@ -145,13 +145,9 @@
     """
 
     with temp_benchmark(objective=objective, solvers=[solver]) as benchmark:
-<<<<<<< HEAD
         # XXX: here the issue is that `get_deterministic_dynamic_class`
         # changes the `key_to_monitor`, which is not expected.
-        with CaptureRunOutput() as out:
-=======
         with CaptureCmdOutput() as out:
->>>>>>> fadece50
             run([str(benchmark.benchmark_dir),
                 *'-s test-solver -d test-dataset -n 10 -r 1 --no-display'
                 .split()], standalone_mode=False)

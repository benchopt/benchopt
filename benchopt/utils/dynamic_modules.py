"""Utilities to load classes and module from filenames and class names.
"""
import sys
import hashlib
import importlib
from pathlib import Path

from .safe_import import safe_import_context


def _get_module_from_file(module_filename, benchmark_dir=None):
    """Load a module from the name of the file"""
    module_filename = Path(module_filename)
    if benchmark_dir is not None:
        # Use a package starting from the benchmark root folder.
        module_filename = module_filename.resolve()
        benchmark_dir = Path(benchmark_dir).resolve().parent
        package_name = module_filename.relative_to(benchmark_dir)
        package_name = package_name.with_suffix('').parts
    else:
        package_name = module_filename.with_suffix('').parts[-3:]
    if package_name[-1] == '__init__':
        package_name = package_name[:-1]
    package_name = '.'.join(['benchopt_benchmarks', *package_name])

    module = sys.modules.get(package_name, None)
    if module is None:
        spec = importlib.util.spec_from_file_location(
            package_name, module_filename
        )
        module = importlib.util.module_from_spec(spec)
        sys.modules[package_name] = module
        spec.loader.exec_module(module)
    return module


def _load_class_from_module(module_filename, class_name, benchmark_dir):
    """Load a class from a module_filename.

    This helper also stores info necessary for DependenciesMixing to check the
    the correct installation and to reload the classes.

    Parameters
    ----------
    module_filename : str or Path
        Path to the file defining the module to load the class from.
    class_name : str
        Name of the class to load
    benchmark_dir : str or Path
        Path to the benchmark_dir. It will be used to set the package
        name relative to it.

    Returns
    -------
    klass : class
        The klass requested from the given module.
    """
    benchmark_dir = Path(benchmark_dir)
    module_filename = Path(module_filename)
    module = _get_module_from_file(module_filename, benchmark_dir)
    klass = getattr(module, class_name)

    # Store the info to easily reload the class
    klass._module_filename = module_filename.resolve()
    klass._import_ctx = getattr(
            module, 'import_ctx', safe_import_context()
    )
<<<<<<< HEAD
=======
    klass._benchmark_dir = benchmark_dir.resolve()
>>>>>>> c2f5d33c
    return klass


def get_file_hash(filename):
    """Compute the MD5 hash of a file.
    """
    hasher = hashlib.md5()
    with open(filename, 'rb') as f:
        hasher.update(f.read())
    return hasher.hexdigest()


def _reconstruct_class(module_filename, class_name, benchmark_dir,
                       pickled_module_hash=None):
    """Retrieve a class in module defined by its filename.

    Parameters
    ----------
    module_filename : str or Path
        path to the module from which the class should be retrieved.
    class_name : str
        Name of the class to retrieve.
    pickled_module_has : str or None
        MD5 hash of the module file, to ensure the module did not changed.

    Returns
    -------
    class: type
        The class that was requested.
    """
    if pickled_module_hash is not None:
        module_hash = get_file_hash(module_filename)
        assert pickled_module_hash == module_hash, (
            f'{class_name} class changed between pickle and unpickle. This '
            'object should not be stored using pickle for long term storage.'
        )

    return _load_class_from_module(module_filename, class_name, benchmark_dir)<|MERGE_RESOLUTION|>--- conflicted
+++ resolved
@@ -65,10 +65,7 @@
     klass._import_ctx = getattr(
             module, 'import_ctx', safe_import_context()
     )
-<<<<<<< HEAD
-=======
     klass._benchmark_dir = benchmark_dir.resolve()
->>>>>>> c2f5d33c
     return klass
 
 

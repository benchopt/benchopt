import os
import inspect
import tempfile
import contextlib

from pathlib import Path

from benchopt.benchmark import Benchmark
from benchopt.tests import DUMMY_BENCHMARK_PATH


dummy_objective = (DUMMY_BENCHMARK_PATH / 'objective.py').read_text()

dummy_solvers = [
    (DUMMY_BENCHMARK_PATH / "solvers" / p).read_text()
    for p in os.listdir(DUMMY_BENCHMARK_PATH / "solvers")
    if p.endswith(".py") and not p.startswith("template_")
]

dummy_datasets = [
    (DUMMY_BENCHMARK_PATH / "datasets" / p).read_text()
    for p in os.listdir(DUMMY_BENCHMARK_PATH / "datasets")
    if p.endswith(".py") and not p.startswith("template_")
]


@contextlib.contextmanager
def temp_benchmark(
        objective=None, datasets=None, solvers=None, config=None,
        benchmark_utils=None
):
    """Create Benchmark in a temporary folder, for test purposes.

    Parameters
    ----------
    objective: str | None (default=None)
        Content of the objective.py file. If None, defaults to objective of
        ``benchopt.tests.DUMMY_BENCHMARK``.
    datasets: str | list of str | None (default=None)
        Content of the dataset.py file(s). If None, defaults to datasets of
        ``benchopt.tests.DUMMY_BENCHMARK``.
    solvers: str | list of str | None (default=None)
        Content of the solver.py file(s). If None, defaults to solvers of
        ``benchopt.tests.DUMMY_BENCHMARK``.
<<<<<<< HEAD
    config: str | dict(fname->content) | None (default=None)
        Mapping between filenames and contents. If only one content is provided
        it will be written in `config.yml`. If None, no config file is created.
=======
    config: str | None (default=None)
        Content of configuration file for running the Benchmark. If None,
        no config file is created.
    benchmark_utils: dict(fname->str) | None (default=None)
>>>>>>> bb3a0869
    """
    if objective is None:
        objective = dummy_objective
    if solvers is None:
        solvers = dummy_solvers
    if datasets is None:
        datasets = dummy_datasets

    if isinstance(datasets, str):
        datasets = [datasets]
    if isinstance(solvers, str):
        solvers = [solvers]

    with tempfile.TemporaryDirectory() as tempdir:
        temp_path = Path(tempdir)
        (temp_path / "solvers").mkdir()
        (temp_path / "datasets").mkdir()
        with open(temp_path / "objective.py", "w", encoding='utf-8') as f:
            f.write(inspect.cleandoc(objective))
        for idx, solver in enumerate(solvers):
            with open(temp_path / "solvers" / f"solver_{idx}.py", "w",
                      encoding='utf-8') as f:
                f.write(inspect.cleandoc(solver))

        for idx, dataset in enumerate(datasets):
            with open(temp_path / "datasets" / f"dataset_{idx}.py", "w",
                      encoding='utf-8') as f:
                f.write(inspect.cleandoc(dataset))

        if config is not None:
<<<<<<< HEAD
            if isinstance(config, str):
                config = {'config.yml': config}
            if not isinstance(config, dict):
                raise ValueError("config should either be a string or a dict.")
            for fname, content in config.items():
                (temp_path / fname).write_text(inspect.cleandoc(content))
=======
            with open(temp_path / "config.yml", "w", encoding='utf-8') as f:
                f.write(config)
>>>>>>> bb3a0869

        if benchmark_utils is not None:
            benchmark_utils_dir = (temp_path / "benchmark_utils")
            benchmark_utils_dir.mkdir()
            (benchmark_utils_dir / "__init__.py").touch()
            for fname, content in benchmark_utils.items():
                fname = (benchmark_utils_dir / fname).with_suffix(".py")
                with open(fname, "w") as f:
                    f.write(inspect.cleandoc(content))

        yield Benchmark(temp_path)<|MERGE_RESOLUTION|>--- conflicted
+++ resolved
@@ -42,16 +42,10 @@
     solvers: str | list of str | None (default=None)
         Content of the solver.py file(s). If None, defaults to solvers of
         ``benchopt.tests.DUMMY_BENCHMARK``.
-<<<<<<< HEAD
     config: str | dict(fname->content) | None (default=None)
         Mapping between filenames and contents. If only one content is provided
         it will be written in `config.yml`. If None, no config file is created.
-=======
-    config: str | None (default=None)
-        Content of configuration file for running the Benchmark. If None,
-        no config file is created.
     benchmark_utils: dict(fname->str) | None (default=None)
->>>>>>> bb3a0869
     """
     if objective is None:
         objective = dummy_objective
@@ -82,17 +76,12 @@
                 f.write(inspect.cleandoc(dataset))
 
         if config is not None:
-<<<<<<< HEAD
             if isinstance(config, str):
                 config = {'config.yml': config}
             if not isinstance(config, dict):
                 raise ValueError("config should either be a string or a dict.")
             for fname, content in config.items():
                 (temp_path / fname).write_text(inspect.cleandoc(content))
-=======
-            with open(temp_path / "config.yml", "w", encoding='utf-8') as f:
-                f.write(config)
->>>>>>> bb3a0869
 
         if benchmark_utils is not None:
             benchmark_utils_dir = (temp_path / "benchmark_utils")

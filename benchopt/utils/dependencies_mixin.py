--- conflicted
+++ resolved
@@ -195,14 +195,10 @@
             return [], [], [], cls
 
         # Check that install_cmd is valid and if the cls is installed
-<<<<<<< HEAD
         try:
             install_cmd_ = cls.install_cmd_
         except Exception as exc:
             return fail_fast(exc)
-=======
-        install_cmd_ = cls.install_cmd_
->>>>>>> b8ddcba4
         is_installed = cls.is_installed(env_name=env_name, quiet=True)
 
         missing_deps = None
@@ -232,6 +228,7 @@
                 if not is_installed and len(conda_reqs) == 0:
                     missing_deps = cls
             post_install_hooks = [cls._post_install_hook]
+            print(f"collected", GREEN_TICK)
         else:
             env_suffix = f" in '{env_name}'" if env_name else ""
             print(f"already available{env_suffix}", GREEN_TICK)

--- conflicted
+++ resolved
@@ -31,23 +31,16 @@
     def find_spec(self, fullname, path, target=None):
         return importlib.util.spec_from_loader(fullname, MockLoader(fullname))
 
-<<<<<<< HEAD
 
 def mock_import():
     global MOCK_IMPORT
     MOCK_IMPORT = True
-=======
-def skip_import():
-    """Once called, all the safe_import_context is skipped."""
-    global SKIP_IMPORT
-    SKIP_IMPORT = True
->>>>>>> 2a81774e
 
 
-def _unskip_import():
+def _unmock_import():
     """Helper to reenable imports in tests."""
-    global SKIP_IMPORT
-    SKIP_IMPORT = False
+    global MOCK_IMPORT
+    MOCK_IMPORT = False
 
 
 def set_benchmark_module(benchmark_dir):
@@ -106,13 +99,6 @@
             sys.meta_path.pop(0)
 
             self.failed_import = True
-<<<<<<< HEAD
-=======
-            self.import_error = (
-                RuntimeError, "Should not check install with skip import", None
-            )
-            return True
->>>>>>> 2a81774e
 
         # Prevent import error from propagating and tag
         if exc_type is not None and issubclass(exc_type, ImportError):

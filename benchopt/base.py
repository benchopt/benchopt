import tempfile
import numbers
import warnings

from abc import ABC, abstractmethod

from .stopping_criterion import SufficientProgressCriterion

from .utils.safe_import import set_benchmark
from .utils.dynamic_modules import get_file_hash
from .utils.dynamic_modules import _reconstruct_class

from .utils.dependencies_mixin import DependenciesMixin
from .utils.parametrized_name_mixin import ParametrizedNameMixin


class BaseSolver(ParametrizedNameMixin, DependenciesMixin, ABC):
    """A base class for solver wrappers in BenchOpt.

    Solvers that derive from this class should implement three methods:

    - ``set_objective(self, **objective_parameters)``: prepares the solver to
      be called on a given problem. ``**objective_parameters`` are the output
      of the method ``to_dict`` from the benchmark objective. In particular,
      this method should dumps the parameter to compute the objective function
      in a file for command line solvers to reduce the impact of dumping the
      data to the disk in the benchmark.

    - ``run(self, n_iter/tolerance)``: performs the computation for the
      previously given objective function, after a call to ``set_objective``.
      This method is the one timed in the benchmark and should not perform any
      operation unrelated to  the optimization procedure.

    - ``get_result(self)``: returns the parameters computed by the previous
      call to run. For command line solvers, this retrieves the result from the
      disk. This utility is necessary to reduce the impact of loading the
      result from the disk in the benchmark.

    Note that two ``stopping_strategy`` can be used to construct the benchmark
    curve:

    - ``'iteration'``: call the run method with max_iter number increasing
      logarithmically to get more an more precise points.
    - ``'tolerance'``: call the run method with tolerance deacreasing
      logarithmically to get more and more precise points.

    """

    _base_class_name = 'Solver'
    stopping_criterion = SufficientProgressCriterion(
        strategy='iteration'
    )

    @property
    def _solver_strategy(self):
        """ Change stop_strategy to stopping_strategy """
        if hasattr(self, 'stop_strategy'):
            warnings.warn(
                "'stop_strategy' attribute is deprecated, "
                "use 'stopping_strategy' instead",
                FutureWarning
            )
            return self.stop_strategy
        elif hasattr(self, 'stopping_strategy'):
            return self.stopping_strategy
        else:
            return self.stopping_criterion.strategy

    def _set_objective(self, objective):
        """Store the objective for hashing/pickling and check its compatibility

        Parameters
        ----------
        objective: benchopt.BaseObjective
            The objective function for the current optimization problem.

        Returns
        -------
        skip : bool
            Whether this solver should be skipped or not for this objective.
        reason : str | None
            The reason why it should be skipped for display purposes.
            If skip is False, the reason should be None.
        """
        self._objective = objective
        objective_dict = objective.to_dict()

        # Check if the objective is compatible with the solver
        skip, reason = self.skip(**objective_dict)
        if skip:
            return skip, reason

        self.set_objective(**objective_dict)
        return False, None

    @abstractmethod
    def set_objective(self, **objective_dict):
        """Prepare the objective for the solver.

        Parameters
        ----------
        **objective_parameters : dict
            Dictionary obtained as the output of the method ``to_dict`` from
            the benchmark ``Objective``.
        """
        ...

    @abstractmethod
    def run(self, stop_val):
        """Call the solver with the given stop_val.

        This function should not return the parameters which will be
        retrieved by a subsequent call to get_result.

        If `stopping_strategy` is set to `"callback"`, then `run` should call
        the callback at each iteration. The callback will compute the time,
        the objective function and store relevant quantities for BenchOpt.
        Else, the `stop_val` parameter should be specified.

        Parameters
        ----------
        stop_val : int | float | callable
            Value for the stopping criterion of the solver for. It allows to
            sample the time/accuracy curve in the benchmark.
            If it is a callable, then it should act as a callback. This
            callback should be called once for each iteration with argument
            the current iterate `parameters`. The callback returns False when
            the computations should stop.
        """
        ...

    @abstractmethod
    def get_result(self):
        """Return the parameters computed by the previous run.

        The parameters should be returned as a flattened array.

        Returns
        -------
        parameters : ndarray, shape ``(dimension,)`` or ``*dimension``
            The computed coefficients by the solver.
        """
        ...

    def skip(self, **objective_dict):
        """Used to decide if the ``Solver`` is compatible with the objective.

        Parameters
        ----------
        **objective_parameters : dict
            Dictionary obtained as the output of the method ``to_dict`` from
            the benchmark ``Objective``.

        Returns
        -------
        skip : bool
            Whether this solver should be skipped or not for this objective.
        reason : str | None
            The reason why it should be skipped for display purposes.
            If skip is False, the reason should be None.
        """
        # Check that the solver is compatible with the given dataset
        from scipy import sparse

        if not getattr(self, 'support_sparse', True):
            if any(sparse.issparse(v) for v in objective_dict.values()):
                return True, f"{self} does not support sparse data."

        return False, None

<<<<<<< HEAD
    # TODO: use this to allow parallel computation of the benchmark.
    # TODO: factorize in parametrized_mixing?
    @staticmethod
    def _reconstruct(module_filename, parameters, objective,
                     pickled_module_hash, benchmark_dir, run_seed):
=======
    @staticmethod
    def _reconstruct(module_filename, parameters, objective,
                     pickled_module_hash=None, benchmark_dir=None):
>>>>>>> c2f5d33c
        set_benchmark(benchmark_dir)
        Solver = _reconstruct_class(
            module_filename, 'Solver', benchmark_dir, pickled_module_hash,
        )
<<<<<<< HEAD
        solver = Solver.get_instance(**parameters)
        if run_seed is not None:
            solver.set_run_seed(run_seed)
        if objective is not None:
            solver._set_objective(objective)
        return solver

    def __reduce__(self):
        module_hash = get_file_hash(self._module_filename)
        run_seed = getattr(self, 'run_seed', None)
        objective = getattr(self, '_objective', None)
        return self._reconstruct, (
            self._module_filename, self._parameters, objective, module_hash,
            self._import_ctx._benchmark_dir, run_seed
=======
        obj = Solver.get_instance(**parameters)
        if objective is not None:
            obj._set_objective(objective)
        return obj

    def __reduce__(self):
        module_hash = get_file_hash(self._module_filename)
        objective = getattr(self, '_objective', None)
        return self._reconstruct, (
            self._module_filename, self._parameters, objective, module_hash,
            str(self._import_ctx._benchmark_dir)
>>>>>>> c2f5d33c
        )


class CommandLineSolver(BaseSolver, ABC):
    """A base class for solvers that are called through command lines

    The goal of this base class is to provide easy to use temporary files and
    solvers that derive from this class should dump their data in
    `self.data_filename` and the result in `self.model_filename`.
    """

    def __init__(self, **parameters):
        self._data_file = tempfile.NamedTemporaryFile()
        self._model_file = tempfile.NamedTemporaryFile()
        self.data_filename = self._data_file.name
        self.model_filename = self._model_file.name
        super().__init__(**parameters)


class BaseDataset(ParametrizedNameMixin, DependenciesMixin, ABC):
    """Base class to define a dataset in a benchmark.

    Datasets that derive from this class should implement one method:

    - ``get_data()``: retrieves/simulates the data contains in this data set
      and returns the ``dimension`` of the data as well as a dictionary
      containing the data. This dictionary is passed as arguments of the
      objective function method ``set_data``.
    """

    _base_class_name = 'Dataset'
    determinist_data = False

    @abstractmethod
    def get_data(self):
        """Return the problem's dimension as well as the objective parameters.

        Returns
        -------
        dimension: int or tuple
            Dimension of the optimized parameter. The solvers should return a
            parameter of shape ``(dimension,)`` or ``*dimension``.
        data: dict
            Extra parameters of the objective. The objective will be
            instanciated by calling ``Objective.set_data(**data)``.
        """
        ...

    def _get_data(self):
        "Wrapper to make sure the returned results are correctly formated."

<<<<<<< HEAD
        if not self.determinist_data or (
                not hasattr(self, 'data') or self.data is None):
            self.dimension, self.data = self.get_data()

        # Make sure dimension is a tuple
        if isinstance(self.dimension, numbers.Integral):
            self.dimension = (self.dimension,)

        return self.dimension, self.data
=======
        if not hasattr(self, '_data') or self._data is None:
            self._dimension, self._data = self.get_data()

        # Make sure dimension is a tuple
        if isinstance(self._dimension, numbers.Integral):
            self._dimension = (self._dimension,)

        return self._dimension, self._data
>>>>>>> c2f5d33c

    # Reduce the pickling and hashing burden by only pickling class parameters.
    @staticmethod
    def _reconstruct(module_filename, pickled_module_hash, parameters,
<<<<<<< HEAD
                     benchmark_dir, run_seed):
=======
                     benchmark_dir):
>>>>>>> c2f5d33c
        set_benchmark(benchmark_dir)
        Dataset = _reconstruct_class(
            module_filename, 'Dataset', benchmark_dir, pickled_module_hash,
        )
        dataset = Dataset.get_instance(**parameters)
        if run_seed is not None:
            dataset.set_run_seed(run_seed)
        return dataset

    def __reduce__(self):
        module_hash = get_file_hash(self._module_filename)
<<<<<<< HEAD
        run_seed = getattr(self, 'run_seed', None)
        return self._reconstruct, (
            self._module_filename, module_hash, self._parameters,
            self._import_ctx._benchmark_dir, run_seed
=======
        return self._reconstruct, (
            self._module_filename, module_hash, self._parameters,
            str(self._import_ctx._benchmark_dir)
>>>>>>> c2f5d33c
        )


class BaseObjective(ParametrizedNameMixin, DependenciesMixin):
    """Base class to define an objective function

    Objectives that derive from this class should implement three methods:

    - `set_data(**data)`: stores the info from a given dataset to be able to
      compute the objective value on these data.

    - `to_dict()`: exports the data from the dataset as well as the parameters
      from the objective function as a dictionary that will be passed as
      parameters of the solver's `set_objective` method in order to specify the
      objective function of the benchmark.

    - `compute(beta)`: computes the value of the objective function for an
      given estimate beta. Beta is given as np.array of size corresponding to
      the `dimension` value returned by `Dataset.get_data`. The output should
      be a float or a dictionary of floats.
      If a dictionary is returned, it should at least contain a key
      `value` associated to a scalar value which will be used to
      detect convergence. With a dictionary, multiple metric values can be
      stored at once instead of runnning each separately.
    """

    _base_class_name = 'Objective'

    @abstractmethod
    def set_data(self, **data):
        """Store the info on a dataset to be able to compute the objective.

        Parameters
        ----------
        **data: dict
            Extra parameters of the objective. This dictionary is retrieved
            by calling ``data = Dataset.get_data()``.
        """
        ...

    @abstractmethod
    def to_dict(self):
        """Return the objective parameters for the solver.

        Returns
        -------
        objective_dict: dict
            Parameters of the objective that will be given to the solver when
            calling ``Solver.set_objective(**objective_dict)``.
        """
        ...

    @abstractmethod
    def compute(self, beta):
        """Compute the value of the objective given the current estimate beta.

        Parameters
        ----------
        beta : ndarray or tuple of ndarray
            The current estimate of the parameters being optimized.

        Returns
        -------
        objective_value : float or dict {'name': float}
            The value(s) of the objective function. If a dictionary is
            returned, it should at least contain a key `value` associated to a
            scalar value which will be used to detect convergence. With a
            dictionary, multiple metric values can be stored at once instead
            of runnning each separately.
        """
        ...

    def __call__(self, beta):
        """Used to call the computation of the objective.

        This allow to standardize the output to a dictionary.
        """
        objective_dict = self.compute(beta)

        if not isinstance(objective_dict, dict):
            objective_dict = {'value': objective_dict}

        if 'name' in objective_dict:
            raise ValueError(
                "objective output cannot be called 'name'."
            )

        # To make the objective part clear in the results, we prefix all
        # keys with `objective_`.
        objective_dict = {
            f'objective_{k}': v for k, v in objective_dict.items()
        }

        return objective_dict

    # Save the dataset object used to get the objective data so we can avoid
    # hashing the data directly.
<<<<<<< HEAD
    def _set_dataset(self, dataset):
        self.dataset = dataset
        _, data = dataset._get_data()
        return self.set_data(**data)
=======
    def set_dataset(self, dataset):
        self._dataset = dataset
        self._dimension, data = dataset._get_data()
        # Check if the dataset is compatible with the objective
        skip, reason = self.skip(**data)
        if skip:
            return skip, reason

        self.set_data(**data)
        return False,  None

    def skip(self, **data):
        """Used to decide if the ``Objective`` is compatible with the data.

        Parameters
        ----------
        **data: dict
            Extra parameters of the objective. This dictionary is retrieved
            by calling ``data = Dataset.get_data()``.

        Returns
        -------
        skip : bool
            Whether this objective should be skipped or not for this data
            (accessible in the objective attributes).
        reason : str | None
            The reason why it should be skipped for display purposes.
            If skip is False, the reason should be None.
        """
        return False, None

    def get_one_beta(self):
        """Return one point in which the objective function can be evaluated.

        This method is mainly for testing purposes, to check that the return
        computation and the return type of `Objective.compute`. It should
        return an object that can be passed to compute.

        By default, if `Dataset.get_data` returns a shape, this function will
        return an array full of 0. It can be overriden to provide a different
        point. When `Dataset.get_data` returns "object", this method must be
        overwritten.
        """
        if self._dimension == 'object':
            raise NotImplementedError(
                "If solvers return objects, `Objective.get_one_beta` should "
                "be overriden to return an object compatible with `compute`."
            )

        import numpy as np
        return np.zeros(self._dimension)
>>>>>>> c2f5d33c

    # Reduce the pickling and hashing burden by only pickling class parameters.
    @staticmethod
    def _reconstruct(module_filename, pickled_module_hash, parameters,
<<<<<<< HEAD
                     dataset, benchmark_dir, run_seed):
=======
                     dataset, benchmark_dir):
>>>>>>> c2f5d33c
        set_benchmark(benchmark_dir)
        Objective = _reconstruct_class(
            module_filename, 'Objective', benchmark_dir, pickled_module_hash,
        )
        obj = Objective.get_instance(**parameters)
<<<<<<< HEAD
        if run_seed is not None:
            obj.set_run_seed(run_seed)
=======
>>>>>>> c2f5d33c
        if dataset is not None:
            obj.set_dataset(dataset)
        return obj

    def __reduce__(self):
        module_hash = get_file_hash(self._module_filename)
<<<<<<< HEAD
        run_seed = getattr(self, 'run_seed', None)
        dataset = getattr(self, 'dataset', None)
        return self._reconstruct, (
            self._module_filename, module_hash, self._parameters, dataset,
            self._import_ctx._benchmark_dir, run_seed
=======
        dataset = getattr(self, '_dataset', None)
        return self._reconstruct, (
            self._module_filename, module_hash, self._parameters, dataset,
            str(self._import_ctx._benchmark_dir)
>>>>>>> c2f5d33c
        )<|MERGE_RESOLUTION|>--- conflicted
+++ resolved
@@ -168,22 +168,14 @@
 
         return False, None
 
-<<<<<<< HEAD
-    # TODO: use this to allow parallel computation of the benchmark.
     # TODO: factorize in parametrized_mixing?
     @staticmethod
     def _reconstruct(module_filename, parameters, objective,
                      pickled_module_hash, benchmark_dir, run_seed):
-=======
-    @staticmethod
-    def _reconstruct(module_filename, parameters, objective,
-                     pickled_module_hash=None, benchmark_dir=None):
->>>>>>> c2f5d33c
         set_benchmark(benchmark_dir)
         Solver = _reconstruct_class(
             module_filename, 'Solver', benchmark_dir, pickled_module_hash,
         )
-<<<<<<< HEAD
         solver = Solver.get_instance(**parameters)
         if run_seed is not None:
             solver.set_run_seed(run_seed)
@@ -197,20 +189,7 @@
         objective = getattr(self, '_objective', None)
         return self._reconstruct, (
             self._module_filename, self._parameters, objective, module_hash,
-            self._import_ctx._benchmark_dir, run_seed
-=======
-        obj = Solver.get_instance(**parameters)
-        if objective is not None:
-            obj._set_objective(objective)
-        return obj
-
-    def __reduce__(self):
-        module_hash = get_file_hash(self._module_filename)
-        objective = getattr(self, '_objective', None)
-        return self._reconstruct, (
-            self._module_filename, self._parameters, objective, module_hash,
-            str(self._import_ctx._benchmark_dir)
->>>>>>> c2f5d33c
+            str(self._import_ctx._benchmark_dir), run_seed
         )
 
 
@@ -262,35 +241,20 @@
     def _get_data(self):
         "Wrapper to make sure the returned results are correctly formated."
 
-<<<<<<< HEAD
         if not self.determinist_data or (
-                not hasattr(self, 'data') or self.data is None):
-            self.dimension, self.data = self.get_data()
+                not hasattr(self, '_data') or self._data is None):
+            self.dimension, self._data = self.get_data()
 
         # Make sure dimension is a tuple
         if isinstance(self.dimension, numbers.Integral):
-            self.dimension = (self.dimension,)
-
-        return self.dimension, self.data
-=======
-        if not hasattr(self, '_data') or self._data is None:
-            self._dimension, self._data = self.get_data()
-
-        # Make sure dimension is a tuple
-        if isinstance(self._dimension, numbers.Integral):
             self._dimension = (self._dimension,)
 
         return self._dimension, self._data
->>>>>>> c2f5d33c
 
     # Reduce the pickling and hashing burden by only pickling class parameters.
     @staticmethod
     def _reconstruct(module_filename, pickled_module_hash, parameters,
-<<<<<<< HEAD
                      benchmark_dir, run_seed):
-=======
-                     benchmark_dir):
->>>>>>> c2f5d33c
         set_benchmark(benchmark_dir)
         Dataset = _reconstruct_class(
             module_filename, 'Dataset', benchmark_dir, pickled_module_hash,
@@ -302,16 +266,10 @@
 
     def __reduce__(self):
         module_hash = get_file_hash(self._module_filename)
-<<<<<<< HEAD
         run_seed = getattr(self, 'run_seed', None)
         return self._reconstruct, (
             self._module_filename, module_hash, self._parameters,
             self._import_ctx._benchmark_dir, run_seed
-=======
-        return self._reconstruct, (
-            self._module_filename, module_hash, self._parameters,
-            str(self._import_ctx._benchmark_dir)
->>>>>>> c2f5d33c
         )
 
 
@@ -409,13 +367,7 @@
 
     # Save the dataset object used to get the objective data so we can avoid
     # hashing the data directly.
-<<<<<<< HEAD
     def _set_dataset(self, dataset):
-        self.dataset = dataset
-        _, data = dataset._get_data()
-        return self.set_data(**data)
-=======
-    def set_dataset(self, dataset):
         self._dataset = dataset
         self._dimension, data = dataset._get_data()
         # Check if the dataset is compatible with the objective
@@ -466,42 +418,27 @@
 
         import numpy as np
         return np.zeros(self._dimension)
->>>>>>> c2f5d33c
 
     # Reduce the pickling and hashing burden by only pickling class parameters.
     @staticmethod
     def _reconstruct(module_filename, pickled_module_hash, parameters,
-<<<<<<< HEAD
                      dataset, benchmark_dir, run_seed):
-=======
-                     dataset, benchmark_dir):
->>>>>>> c2f5d33c
         set_benchmark(benchmark_dir)
         Objective = _reconstruct_class(
             module_filename, 'Objective', benchmark_dir, pickled_module_hash,
         )
         obj = Objective.get_instance(**parameters)
-<<<<<<< HEAD
         if run_seed is not None:
             obj.set_run_seed(run_seed)
-=======
->>>>>>> c2f5d33c
         if dataset is not None:
             obj.set_dataset(dataset)
         return obj
 
     def __reduce__(self):
         module_hash = get_file_hash(self._module_filename)
-<<<<<<< HEAD
         run_seed = getattr(self, 'run_seed', None)
         dataset = getattr(self, 'dataset', None)
         return self._reconstruct, (
             self._module_filename, module_hash, self._parameters, dataset,
             self._import_ctx._benchmark_dir, run_seed
-=======
-        dataset = getattr(self, '_dataset', None)
-        return self._reconstruct, (
-            self._module_filename, module_hash, self._parameters, dataset,
-            str(self._import_ctx._benchmark_dir)
->>>>>>> c2f5d33c
         )
--- conflicted
+++ resolved
@@ -4,13 +4,7 @@
 from .stopping_criterion import SingleRunCriterion
 from .stopping_criterion import SufficientProgressCriterion
 
-<<<<<<< HEAD
-=======
-from .utils.safe_import import set_benchmark_module
-from .utils.dynamic_modules import get_file_hash
-from .utils.dynamic_modules import _reconstruct_class
 from .utils.misc import NamedTemporaryFile
->>>>>>> bb3a0869
 from .utils.dependencies_mixin import DependenciesMixin
 from .utils.parametrized_name_mixin import ParametrizedNameMixin
 
@@ -530,13 +524,7 @@
 
     def __reduce__(self):
         dataset = getattr(self, '_dataset', None)
-<<<<<<< HEAD
         return self._reconstruct, (*self._get_reduce_args(), dataset)
-=======
-        return self._reconstruct, (
-            self._module_filename, module_hash, self._parameters, dataset,
-            str(self._import_ctx._benchmark_dir)
-        )
 
     def _default_split(self, cv_fold, *arrays):
         train_index, test_index = cv_fold
@@ -588,5 +576,4 @@
         # the user.
         cv_fold = next(self._cv)
         split_ = getattr(self, "split", self._default_split)
-        return split_(cv_fold, *arrays)
->>>>>>> bb3a0869
+        return split_(cv_fold, *arrays)
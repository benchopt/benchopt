--- conflicted
+++ resolved
@@ -471,30 +471,10 @@
         """
 
     @staticmethod
-<<<<<<< HEAD
     def get_pickle_hooks():
         return (
             lambda obj: getattr(obj, '_dataset', None),
             lambda obj, dataset: obj.set_dataset(dataset)
-        )
-=======
-    def _reconstruct(module_filename, pickled_module_hash, parameters,
-                     dataset, benchmark_dir):
-        set_benchmark_module(benchmark_dir)
-        Objective = _reconstruct_class(
-            module_filename, 'Objective', benchmark_dir, pickled_module_hash,
-        )
-        obj = Objective.get_instance(**parameters)
-        if dataset is not None:
-            obj.set_dataset(dataset)
-        return obj
-
-    def __reduce__(self):
-        module_hash = get_file_hash(self._module_filename)
-        dataset = getattr(self, '_dataset', None)
-        return self._reconstruct, (
-            self._module_filename, module_hash, self._parameters, dataset,
-            str(self._import_ctx._benchmark_dir)
         )
 
     def _default_split(self, cv_fold, *arrays):
@@ -547,5 +527,4 @@
         # the user.
         cv_fold = next(self._cv)
         split_ = getattr(self, "split", self._default_split)
-        return split_(cv_fold, *arrays)
->>>>>>> f2226c66
+        return split_(cv_fold, *arrays)
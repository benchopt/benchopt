--- conflicted
+++ resolved
@@ -394,11 +394,7 @@
         for key in self._parameters:
             has_changed = parameters[key] != getattr(self, key)
             if hasattr(has_changed, '__iter__'):
-<<<<<<< HEAD
-                 has_changed = any(has_changed)
-=======
                 has_changed = any(has_changed)
->>>>>>> 5ef97441
 
             if has_changed:
                 raise ValueError(

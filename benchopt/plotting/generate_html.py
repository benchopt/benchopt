import json
import shutil
import webbrowser
from pathlib import Path
from datetime import datetime
import numpy as np
import pandas as pd
from mako.template import Template

from benchopt.benchmark import Benchmark
from ..constants import PLOT_KINDS
from .plot_bar_chart import computeBarChartData  # noqa: F401
from .plot_objective_curve import compute_quantiles   # noqa: F401
from .plot_objective_curve import get_solver_style

ROOT = Path(__file__).parent / "html"
DEFAULT_HTML_DIR = Path("html")
OUTPUTS = "outputs"
FIGURES = "figures"

TEMPLATE_INDEX = ROOT / "templates" / "index.mako.html"
TEMPLATE_BENCHMARK = ROOT / "templates" / "benchmark.mako.html"
TEMPLATE_RESULT = ROOT / "templates" / "result.mako.html"

SYS_INFO = {
    "main": [('system-cpus', 'cpu'),
             ('system-ram (GB)', 'ram (GB)'),
             ("version-cuda", 'cuda')
             ],
    "sub": [('platform', 'platform'),
            ('system-processor', 'processor'),
            ('env-OMP_NUM_THREADS', 'nb threads')
            ],
    "ter": [("version-numpy", "numpy"),
            ("version-scipy", "scipy")
            ]
}


# Populate static file dictionary
STATIC = {}
STATIC_DIR = ROOT / "static"

# List all assets in static dir.
for asset in STATIC_DIR.glob("**/*"):
    if not asset.is_file():
        continue
    STATIC[asset.relative_to(STATIC_DIR).name] = asset.read_text()


def get_results(fnames, kinds, root_html, benchmark_name, copy=False,
                plot_config=None):
    """Generate figures from a list of result files.

    Parameters
    ----------
    fnames : list of Path
        list of result files containing the benchmark results.
    kinds : list of str
        List of the kind of plots that will be generated. This needs to be a
        sub-list of PLOT_KINDS.keys().
    root_html : Path
        Directory where all the HTML files related to the benchmark are stored.
    benchmark_name : str
        Name of the benchmark, to prefix all files.
    copy : bool (default: False)
        If set to True, copy each file in the root_html / OUTPUTS
        directory, to make sure it can be downloaded.
    plot_config: dict (default: None)
        If given, allows to specify the plot options.

    Returns
    -------
    results : dict
        Dictionary containing all the info on each run and the links to the
        generated figures.
    """
    results = []
    out_dir = root_html / OUTPUTS

    for fname in fnames:
        print(f"Processing {fname}")

        if fname.suffix == '.parquet':
            df = pd.read_parquet(fname)
        else:
            df = pd.read_csv(fname)

        datasets = list(df['data_name'].unique())
        sysinfo = get_sysinfo(df)
        # Copy result file if necessary
        # and give a relative path for HTML page access
        if copy:
            fname_in_output = out_dir / f"{benchmark_name}_{fname.name}"
            shutil.copy(fname, fname_in_output)
            fname = fname_in_output
        fname = fname.absolute().relative_to(root_html.absolute())

        # Generate figures
        result = dict(
            fname=fname,
            fname_short=fname.name,
            datasets=datasets,
            sysinfo=sysinfo,
            dataset_names=df['data_name'].unique(),
            objective_names=df['objective_name'].unique(),
            obj_cols=[k for k in df.columns if k.startswith('objective_')
                      and k != 'objective_name'],
            kinds=list(kinds),
            metadata=get_metadata(df),
        )

        # JSON
        result['json'] = json.dumps(shape_datasets_for_html(df, plot_config))

        results.append(result)

    for result in results:
        html_file_name = f"{result['fname_short'].replace('.csv', '.html')}"
        html_file_name = f"{html_file_name.replace('.parquet', '.html')}"

        result['page'] = (
            f"{benchmark_name}_"
            f"{html_file_name}"
        )

    return results


<<<<<<< HEAD
def shape_datasets_for_html(df, plot_config=None):
=======
def get_metadata(df):
    """Get the benchmark metadata.

    Metadata are already available among the columns of `df`.
    It might be Objective and/or Solvers description.

    Returns
    -------
    metadata: dict
        Dictionary containing the benchmark metadata.
    """
    metadata = {}

    # get solver descriptions
    # wrap in try-except block to preserve compatibility
    # with older versions
    try:
        solvers_description = df.groupby(
            by=["solver_name"]
        )["solver_description"].first()

        metadata["solvers_description"] = solvers_description.to_dict()
    except KeyError:
        metadata["solvers_description"] = {}

    # to avoid conflicts with objective metrics
    # get objective description and use `obj_` instead of `objective_`
    # try-except block to preserve compatibility with benchopt <= v1.3.1
    try:
        obj_description = df["obj_description"].unique()[0]
        metadata["obj_description"] = obj_description
    except KeyError:
        metadata["obj_description"] = ""

    return metadata


def shape_datasets_for_html(df):
>>>>>>> 58154a65
    """Return a dictionary with plotting data for each dataset."""
    datasets_data = {}
    datasets_data["plot_config"] = plot_config

    for dataset in df['data_name'].unique():
        datasets_data[dataset] = shape_objectives_for_html(df, dataset)

    return datasets_data


def shape_objectives_for_html(df, dataset):
    """Return a dictionary with plotting data for each objective."""
    objectives_data = {}

    for objective in df['objective_name'].unique():
        objectives_data[objective] = shape_objectives_columns_for_html(
            df, dataset, objective)

    return objectives_data


def shape_objectives_columns_for_html(df, dataset, objective):
    """Return a dictionary with plotting data for each objective column."""
    objective_columns_data = {}
    columns = [
        c for c in df.columns
        if c.startswith('objective_') and c != 'objective_name'
    ]

    for column in columns:
        df_filtered = df.query(
            "data_name == @dataset & objective_name == @objective"
        )
        objective_columns_data[column] = {
            'solvers': shape_solvers_for_html(df_filtered, column),
            # Values used in javascript to do computation
            'transformers': {
                'c_star': float(df_filtered[column].min() - 1e-10),
                'max_f_0': float(
                    df_filtered[df_filtered['stop_val'] == 1][column].max()
                )
            }
        }

    return objective_columns_data


def shape_solvers_for_html(df, objective_column):
    """Return a dictionary with plotting data for each solver."""
    solver_data = {}
    for solver in df['solver_name'].unique():
        df_filtered = df.query("solver_name == @solver")

        # remove infinite values
        df_filtered = df_filtered.replace([np.inf, -np.inf], np.nan)
        df_filtered = df_filtered.dropna(subset=[objective_column])
        if len(df_filtered) == 0:
            continue

        # compute median of 'time' and objective_column
        fields = ["time", objective_column]
        groupby_stop_val_median = df_filtered.groupby('stop_val')
        groupby_stop_val_median = groupby_stop_val_median[fields]
        groupby_stop_val_median = groupby_stop_val_median.median()

        q1, q9 = compute_quantiles(df_filtered)

        color, marker = get_solver_style(solver)
        # to preserve support of previous benchopt version
        # where 'stopping_strategy' wasn't saved in solver meta
        try:
            stopping_strategy = df_filtered['stopping_strategy'].unique()
        except KeyError:
            stopping_strategy = ["Time"]

        if len(stopping_strategy) != 1:
            found_stopping_strategies = ', '.join(
                f"`{item}`" for item in stopping_strategy
            )

            raise Exception(
                "Solver can be run using only one stopping strategy. "
                f"Expected one stopping strategy "
                f"but found {found_stopping_strategies}"
            )

        stopping_strategy = stopping_strategy[0]

        solver_data[solver] = {
            'scatter': {
                'x': groupby_stop_val_median['time'].tolist(),
                'y': groupby_stop_val_median[objective_column].tolist(),
                'stop_val': groupby_stop_val_median.index.tolist(),
                'q1': q1.tolist(),
                'q9': q9.tolist(),
            },
            'bar': {
                **computeBarChartData(df, objective_column, solver)
            },
            'color': color,
            'marker': marker,
            'stopping_strategy': stopping_strategy
        }

    return solver_data


def get_sysinfo(df):
    """Get a dictionnary of the recorded system informations.

    System informations are sorted in 3 levels: main, sub and ter.
        - Main : cpu - ram - cuda.
            Displayed directly in the benchmark and result pages
            and can be filtered on.
        - Sub : platform - processor - number of threads.
            Displayed on click in the benchmark and results pages.
        - Ter : numpy - scipy.
            Displayed on click in the result page.

    Parameters
    ----------
    df : pandas.DataFrame
        recorded data from the Benchmark

    Returns
    -------
    sysinfo : dict
        Contains the three-level sytem informations.
    """

    def get_val(df, key):
        if key in df:
            if key == 'platform':
                return (
                    str(df["platform"].unique()[0]) +
                    str(df["platform-release"].unique()[0]) + "-" +
                    str(df["platform-architecture"].unique()[0])
                )
            else:
                df['version-numpy'] = df['version-numpy'].astype(str)
                val = df[key].unique()[0]
                if not pd.isnull(val):
                    return str(val)
                return ''
        else:
            return ''
    sysinfo = {
        level: {name: get_val(df, key) for key, name in keys}
        for level, keys in SYS_INFO.items()
    }
    return sysinfo


def render_index(benchmarks, len_fnames):
    """Render a result index home page for all rendered benchmarks.

    Parameters
    ----------
    benchmark_names : list of str
        A list of all benchmark names that have been rendered.
    len_fnames : list of int
        A list of the number of files in each benchmark.

    Returns
    -------
    rendered : str
        A str with the HTML code for the index page.
    """
    pretty_names = [get_pretty_name(b) for b in benchmarks]

    benchmark_names = [b.name for b in benchmarks]

    pretty_names, len_fnames, benchmark_names = map(
        list, zip(*sorted(zip(pretty_names, len_fnames, benchmark_names),
                          reverse=False))
    )

    return Template(
        filename=str(TEMPLATE_INDEX), input_encoding="utf-8"
    ).render(
        benchmarks=benchmark_names,
        nb_total_benchs=len(benchmark_names),
        max_rows=15, static=STATIC,
        last_updated=datetime.now(),
        pretty_names=pretty_names,
        len_fnames=len_fnames
    )


def get_pretty_name(bench_path):
    """Return the benchmark name defined in
       objective.py or benchmark_meta.json

    Parameters
    ----------
    bench_path : Path
        Path to the benchmark folder.

    Returns
    -------
    pretty_name : str
        The name of the benchmark
    """
    if (bench_path / "objective.py").exists():
        benchmark = Benchmark(bench_path)
        pretty_name = benchmark.pretty_name
    elif (bench_path / "benchmark_meta.json").exists():
        with open(bench_path / "benchmark_meta.json") as f:
            meta = json.load(f)
            pretty_name = meta["pretty_name"]
    else:
        raise FileNotFoundError(
            "Can't find file called objective.py or benchmark_meta.json"
        )

    return pretty_name


def render_benchmark(results, benchmark_name, home='index.html'):
    """Render a page indexing all runs for one benchmark.

    Parameters
    ----------
    results : list of Path
        List of all the run available for this benchmark.
    benchmark_name : str
        Named of the rendered benchmark.
    home : str
        URL of the home page.

    Returns
    -------
    rendered : str
        A str with the HTML code for the benchmark page.
    """

    return Template(
        filename=str(TEMPLATE_BENCHMARK), input_encoding="utf-8"
    ).render(
        results=results,
        benchmark=benchmark_name,
        max_rows=15, nb_total_benchs=len(results),
        last_updated=datetime.now(),
        static=STATIC, home=home
    )


def render_all_results(results, benchmark_name, home='index.html'):
    """Create an html file containing the plots from a benchmark run.

    Parameters
    ----------
    results : list of dict
        List of all the run that have been rendered for this benchmark.
    benchmark_name : str
        Named of the rendered benchmark.
    home : str
        URL of the home page.

    Returns
    -------
    htmls : list of str
        A List of str contraining the HTML code for each benchmark run.
    """
    template = TEMPLATE_RESULT
    htmls = []
    for result in results:
        html = Template(
            filename=str(template),
            input_encoding="utf-8"
        ).render(
            result=result,
            benchmark=benchmark_name,
            static=STATIC, home=home
        )
        htmls.append(html)
    return htmls


def _fetch_cached_run_list(new_results, benchmark_html):
    # Load/update and dump a cache of the previous new_results to maintain
    # an up to date list of runs.
    benchmark_html_cache = benchmark_html / 'cache_run_list.json'
    new_results = {
        str(r['fname']): {
            'fname': str(r['fname']), 'fname_short': str(r['fname_short']),
            'sysinfo': r['sysinfo'],
            'page': str(r['page']), 'datasets': r['datasets']
        } for r in new_results
    }
    if benchmark_html_cache.exists():
        results = json.loads(benchmark_html_cache.read_text())
    else:
        results = {}
    results.update(new_results)
    benchmark_html_cache.write_text(json.dumps(results))

    return list(results.values())


def plot_benchmark_html(fnames, benchmark, kinds, display=True,                
                        plot_config=None):
    """Plot a given benchmark as an HTML report. This function can either plot
    a single run or multiple ones.

    Parameters
    ----------
    fnames : list of Path or Path
        Name of the file in which the results are saved.
    benchmark : benchopt.Benchmark object
        Object to represent the benchmark.
    kinds : list of str
        List of the kind of plots that will be generated. This needs to be a
        sub-list of PLOT_KINDS.keys().
    display : bool
        If set to True, display the curves by opening
        the default browser.
    plot_config: dict
        If given, allows to specify the plot options. Defaults to None.

    Returns
    -------
    None
    """
    if isinstance(fnames, Path):
        fnames = [fnames]

    # Get HTML folder for the benchmark and make sure it contains
    # figures directory and static files.
    root_html = benchmark.get_output_folder()
    (root_html / FIGURES).mkdir(exist_ok=True)
    bench_index = (root_html / benchmark.name).with_suffix('.html')
    home = bench_index.relative_to(root_html)

    # Create the figures and render the page as a html.
    results = get_results(fnames, kinds, root_html, benchmark.name,
                          plot_config=plot_config)
    htmls = render_all_results(results, benchmark.name, home=home)

    # Save the resulting page in the HTML folder
    for result, html in zip(results, htmls):
        result_filename = root_html / result['page']
        print(f"Writing results to {result_filename}")
        with open(result_filename, "w", encoding="utf-8") as f:
            f.write(html)

    # Fetch run list from the benchmark and update the benchmark front page.
    run_list = _fetch_cached_run_list(results, root_html)
    rendered = render_benchmark(run_list, benchmark.name, home=home)
    print(f"Writing {benchmark.name} results to {bench_index}")
    with open(bench_index, "w", encoding="utf-8") as f:
        f.write(rendered)

    print("Rendering benchmark results...")
    # Display the file in the default browser
    if display:
        result_filename = (root_html / results[-1]['page']).absolute()
        webbrowser.open_new_tab('file://' + str(result_filename))


def plot_benchmark_html_all(patterns=(), benchmark_paths=(), root=None,
                            display=True):
    """Generate a HTML report for multiple benchmarks.

    This utility is the one used to create https://benchopt.github.io/results.
    It will open all benchmarks in `root` and create a website to browse them.

    Parameters
    ----------
    patterns : tuple of str
        Only include result files that match the provided patterns.
    benchmark_paths : tuple of Path
        Explicitly provides the benchmarks that should be display in the
        report.
    root : Path | None
        If no benchmarks is provided, list all directory in root that have
        a `outputs` folder and generate the report.
    display : bool
        If set to True, open the HTML report in default browser.

    Returns
    -------
    None
    """
    # Parse the arguments adn get the list of benchmarks and patterns.
    if not benchmark_paths:
        root = Path(root)
        benchmark_paths = [
            f for f in root.iterdir()
            if f.is_dir() and (f / 'outputs').is_dir() and f.name != "html"
        ]
    else:
        benchmark_paths = [Path(b) for b in benchmark_paths]
    if not patterns:
        patterns = ['*']

    if not benchmark_paths:
        raise ValueError(
            "Could not find any benchmark to render. Check that the provided "
            "root folder contains at least one benchmark.")

    # make sure the `html` folder exists and copy static files.
    root_html = DEFAULT_HTML_DIR
    (root_html / FIGURES).mkdir(exist_ok=True, parents=True)
    (root_html / OUTPUTS).mkdir(exist_ok=True, parents=True)

    # Loop over all benchmark paths to create the associated result pages
    len_fnames = []
    for benchmark_path in benchmark_paths:
        print(f'Rendering benchmark: {benchmark_path}')

        fnames = []
        for p in patterns:
            fnames += list(
                (benchmark_path / 'outputs').glob(f"{p}.parquet")
            ) + list((benchmark_path / 'outputs').glob(f"{p}.csv"))
        fnames = sorted(set(fnames))
        results = get_results(
            fnames, PLOT_KINDS.keys(), root_html, benchmark_path.name,
            copy=True
        )
        len_fnames.append(len(fnames))
        if len(results) > 0:
            rendered = render_benchmark(results, benchmark_path.name)

            benchmark_filename = (
                root_html / benchmark_path.name
            ).with_suffix('.html')
            print(
                f"Writing {benchmark_path.name} "
                f"results to {benchmark_filename}"
            )
            with open(benchmark_filename, "w") as f:
                f.write(rendered)

        htmls = render_all_results(results, benchmark_path.name)
        for result, html in zip(results, htmls):
            result_filename = root_html / result['page']
            print(f"Writing results to {result_filename}")
            with open(result_filename, "w", encoding="utf-8") as f:
                f.write(html)

    # Create an index that lists all benchmarks.
    rendered = render_index(benchmark_paths, len_fnames)
    index_filename = DEFAULT_HTML_DIR / 'index.html'
    print(f"Writing index to {index_filename}")
    with open(index_filename, "w", encoding="utf-8") as f:
        f.write(rendered)

    # Display the file in the default browser
    if display:
        webbrowser.open_new_tab('file://' + str(index_filename.absolute()))<|MERGE_RESOLUTION|>--- conflicted
+++ resolved
@@ -127,9 +127,6 @@
     return results
 
 
-<<<<<<< HEAD
-def shape_datasets_for_html(df, plot_config=None):
-=======
 def get_metadata(df):
     """Get the benchmark metadata.
 
@@ -167,8 +164,7 @@
     return metadata
 
 
-def shape_datasets_for_html(df):
->>>>>>> 58154a65
+def shape_datasets_for_html(df, plot_config=None):
     """Return a dictionary with plotting data for each dataset."""
     datasets_data = {}
     datasets_data["plot_config"] = plot_config

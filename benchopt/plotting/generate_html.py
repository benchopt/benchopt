--- conflicted
+++ resolved
@@ -181,11 +181,8 @@
         df_filtered = df_filtered.dropna(subset=[objective_column])
 
         q1, q9 = compute_quantiles(df_filtered)
-<<<<<<< HEAD
         groupby_stop_val_median = df_filtered.groupby('stop_val').median()
-=======
         color, marker = get_solver_style(solver)
->>>>>>> 1487639e
         solver_data[solver] = {
             'scatter': {
                 'x': groupby_stop_val_median['time'].tolist(),

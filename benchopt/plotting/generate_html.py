--- conflicted
+++ resolved
@@ -133,24 +133,16 @@
     ]
     for column in columns:
         df_filtered = df.query(
-<<<<<<< HEAD
-            "data_name == @dataset & objective_name == @objective")
-=======
             "data_name == @dataset & objective_name == @objective"
         )
->>>>>>> ab964d04
         objective_columns_data[column] = {
             'solvers': shape_solvers_for_html(df_filtered, column),
             # Values used in javascript to do computation
             'transformers': {
                 'c_star': float(df_filtered[column].min() - 1e-10),
                 'max_f_0': float(
-<<<<<<< HEAD
-                    df_filtered[df_filtered['stop_val'] == 1][column].max())
-=======
                     df_filtered[df_filtered['stop_val'] == 1][column].max()
                 )
->>>>>>> ab964d04
             }
         }
 

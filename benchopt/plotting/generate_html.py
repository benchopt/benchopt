--- conflicted
+++ resolved
@@ -132,13 +132,8 @@
                     df.query('objective_name == @objective'), column
                 )
             },
-<<<<<<< HEAD
             'solvers': shape_solvers_for_html(df_filtered, column),
-            # Some values used in javascript to do computation
-=======
-            'solvers': shape_solvers_for_html(df_filtered, dataset, objective, column),
             # Values used in javascript to do computation
->>>>>>> ebfbdac7
             'transformers': {
                 'c_star': float(df_filtered[column].min() - 1e-10),
                 'max_f_0': float(df_filtered[df_filtered['stop_val'] == 1][column].max())

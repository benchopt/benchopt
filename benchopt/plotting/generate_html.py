import json
import shutil
import webbrowser
from pathlib import Path
from datetime import datetime
import numpy as np
import pandas as pd
from mako.template import Template

from benchopt.benchmark import Benchmark
from ..constants import PLOT_KINDS
from .plot_bar_chart import computeBarChartData  # noqa: F401
from .plot_objective_curve import compute_quantiles   # noqa: F401
from .plot_objective_curve import get_solver_style
from benchopt.plotting.plot_objective_curve import reset_solver_styles_idx

ROOT = Path(__file__).parent / "html"
DEFAULT_HTML_DIR = Path("html")
OUTPUTS = "outputs"

TEMPLATE_INDEX = ROOT / "templates" / "index.mako.html"
TEMPLATE_BENCHMARK = ROOT / "templates" / "benchmark.mako.html"
TEMPLATE_RESULT = ROOT / "templates" / "result.mako.html"

SYS_INFO = {
    "main": [('system-cpus', 'cpu'),
             ('system-ram (GB)', 'ram (GB)'),
             ("version-cuda", 'cuda')
             ],
    "sub": [('platform', 'platform'),
            ('system-processor', 'processor'),
            ('env-OMP_NUM_THREADS', 'nb threads')
            ],
    "ter": [("version-numpy", "numpy"),
            ("version-scipy", "scipy")
            ]
}


# Populate static file dictionary
STATIC = {}
STATIC_DIR = ROOT / "static"

# List all assets in static dir.
for asset in STATIC_DIR.glob("**/*"):
    if not asset.is_file():
        continue
    STATIC[asset.relative_to(STATIC_DIR).name] = asset.read_text()


def get_results(fnames, kinds, html_root, benchmark, copy=False):
    """Generate figures from a list of result files.

    Parameters
    ----------
    fnames : list of Path
        list of result files containing the benchmark results.
    kinds : list of str
        List of the kind of plots that will be generated. This needs to be a
        sub-list of PLOT_KINDS.keys().
    html_root : Path
        Directory where all the HTML files related to the benchmark are stored.
    benchmark : benchopt.Benchmark object
        Object to represent the benchmark.
    copy : bool (default: False)
        If set to True, copy each file in the html_root / OUTPUTS
        directory, to make sure it can be downloaded.

    Returns
    -------
    results : dict
        Dictionary containing all the info on each run and the links to the
        generated figures.
    """
    results = []
    out_dir = html_root / OUTPUTS

    for fname in fnames:
        print(f"Processing {fname}")

        if fname.suffix == '.parquet':
            df = pd.read_parquet(fname)
        else:
            df = pd.read_csv(fname)

        datasets = list(df['data_name'].unique())
        sysinfo = get_sysinfo(df)
        # Copy result file if necessary
        # and give a relative path for HTML page access
        if copy:
            fname_in_output = out_dir / f"{benchmark.name}_{fname.name}"
            shutil.copy(fname, fname_in_output)
            fname = fname_in_output
        fname = fname.absolute().relative_to(html_root.absolute())

        # Generate figures
        result = dict(
            fname=fname,
            fname_short=fname.name,
            datasets=datasets,
            sysinfo=sysinfo,
            dataset_names=df['data_name'].unique(),
            objective_names=df['objective_name'].unique(),
            obj_cols=[k for k in df.columns if k.startswith('objective_')
                      and k != 'objective_name'],
            kinds=list(kinds),
            metadata=get_metadata(df),
        )

        # JSON
        result['json'] = json.dumps(shape_datasets_for_html(df))

        results.append(result)

    for result in results:
        html_file_name = f"{result['fname_short'].replace('.csv', '.html')}"
        html_file_name = f"{html_file_name.replace('.parquet', '.html')}"

        result['page'] = f"{benchmark.name}_{html_file_name}"

    return results


def get_metadata(df):
    """Get the benchmark metadata.

    Metadata are already available among the columns of `df`.
    It might be Objective and/or Solvers description.

    Returns
    -------
    metadata: dict
        Dictionary containing the benchmark metadata.
    """
    metadata = {}

    # get solver descriptions
    # wrap in try-except block to preserve compatibility
    # with older versions
    try:
        solvers_description = df.groupby(
            by=["solver_name"]
        )["solver_description"].first()

        metadata["solvers_description"] = solvers_description.to_dict()
    except KeyError:
        metadata["solvers_description"] = {}

    # to avoid conflicts with objective metrics
    # get objective description and use `obj_` instead of `objective_`
    # try-except block to preserve compatibility with benchopt <= v1.3.1
    try:
        obj_description = df["obj_description"].unique()[0]
        metadata["obj_description"] = obj_description
    except KeyError:
        metadata["obj_description"] = ""

    return metadata


def shape_datasets_for_html(df):
    """Return a dictionary with plotting data for each dataset."""
    datasets_data = {}

    for dataset in df['data_name'].unique():
        datasets_data[dataset] = shape_objectives_for_html(df, dataset)

    return datasets_data


def shape_objectives_for_html(df, dataset):
    """Return a dictionary with plotting data for each objective."""
    objectives_data = {}

    for objective in df['objective_name'].unique():
        objectives_data[objective] = shape_objectives_columns_for_html(
            df, dataset, objective)

    return objectives_data


def shape_objectives_columns_for_html(df, dataset, objective):
    """Return a dictionary with plotting data for each objective column."""
    objective_columns_data = {}
    columns = [
        c for c in df.columns
        if c.startswith('objective_') and c != 'objective_name'
    ]

    for column in columns:
        df_filtered = df.query(
            "data_name == @dataset & objective_name == @objective"
        )
        objective_columns_data[column] = {
            'solvers': shape_solvers_for_html(df_filtered, column),
            # Values used in javascript to do computation
            'transformers': {
                'c_star': float(df_filtered[column].min() - 1e-10),
                'max_f_0': float(
                    df_filtered[df_filtered['stop_val'] == 1][column].max()
                )
            }
        }

    return objective_columns_data


def shape_solvers_for_html(df, objective_column):
    """Return a dictionary with plotting data for each solver."""
    solver_data = {}
    reset_solver_styles_idx()
    for solver in df['solver_name'].unique():
        df_filtered = df.query("solver_name == @solver")

        # remove infinite values
        df_filtered = df_filtered.replace([np.inf, -np.inf], np.nan)
        df_filtered = df_filtered.dropna(subset=[objective_column])
        if len(df_filtered) == 0:
            continue

        # compute median of 'time' and objective_column
        fields = ["time", objective_column]
        groupby_stop_val_median = df_filtered.groupby('stop_val')
        groupby_stop_val_median = groupby_stop_val_median[fields]
        groupby_stop_val_median = groupby_stop_val_median.median()

        q1, q9 = compute_quantiles(df_filtered)

        color, marker = get_solver_style(solver)
        # to preserve support of previous benchopt version
        # where 'sampling_strategy' wasn't saved in solver meta
        if "sampling_strategy" in df_filtered:
            sampling_strategy = df_filtered['sampling_strategy'].unique()
        elif "stopping_strategy" in df_filtered:
            sampling_strategy = df_filtered['stopping_strategy'].unique()
        else:
            sampling_strategy = ["Time"]

        if len(sampling_strategy) != 1:
            found_sampling_strategies = ', '.join(
                f"`{item}`" for item in sampling_strategy
            )

            raise Exception(
                "Solver can be run using only one sampling strategy. "
                f"Expected one sampling strategy "
                f"but found {found_sampling_strategies}"
            )

        sampling_strategy = sampling_strategy[0]

        solver_data[solver] = {
            'scatter': {
                'x': groupby_stop_val_median['time'].tolist(),
                'y': groupby_stop_val_median[objective_column].tolist(),
                'stop_val': groupby_stop_val_median.index.tolist(),
                'q1': q1.tolist(),
                'q9': q9.tolist(),
            },
            'bar': {
                **computeBarChartData(df, objective_column, solver)
            },
            'color': color,
            'marker': marker,
            'sampling_strategy': sampling_strategy,
        }

    return solver_data


def get_sysinfo(df):
    """Get a dictionnary of the recorded system informations.

    System informations are sorted in 3 levels: main, sub and ter.
        - Main : cpu - ram - cuda.
            Displayed directly in the benchmark and result pages
            and can be filtered on.
        - Sub : platform - processor - number of threads.
            Displayed on click in the benchmark and results pages.
        - Ter : numpy - scipy.
            Displayed on click in the result page.

    Parameters
    ----------
    df : pandas.DataFrame
        recorded data from the Benchmark

    Returns
    -------
    sysinfo : dict
        Contains the three-level sytem informations.
    """

    def get_val(df, key):
        if key in df:
            if key == 'platform':
                return (
                    str(df["platform"].unique()[0]) +
                    str(df["platform-release"].unique()[0]) + "-" +
                    str(df["platform-architecture"].unique()[0])
                )
            else:
                df['version-numpy'] = df['version-numpy'].astype(str)
                val = df[key].unique()[0]
                if not pd.isnull(val):
                    return str(val)
                return ''
        else:
            return ''
    sysinfo = {
        level: {name: get_val(df, key) for key, name in keys}
        for level, keys in SYS_INFO.items()
    }
    return sysinfo


def render_index(benchmarks):
    """Render a result index home page for all rendered benchmarks.

    Parameters
    ----------
<<<<<<< HEAD
    benchmarks : list of paths
        A list of all benchmark paths that have been rendered.
    len_fnames : list of int
        A list of the number of files in each benchmark.
=======
    benchmark : list of benchopt.Benchmark
        A list of all benchmarks that have been rendered.
>>>>>>> 9a46794b

    Returns
    -------
    rendered : str
        A str with the HTML code for the index page.
    """

    benchmarks.sort(key=lambda x: x.pretty_name)

    return Template(
        filename=str(TEMPLATE_INDEX), input_encoding="utf-8"
    ).render(
        benchmarks=benchmarks,
        nb_total_benchs=len(benchmarks),
        max_rows=15, static=STATIC,
        last_updated=datetime.now(),
    )


def render_benchmark(results, benchmark, home='index.html'):
    """Render a page indexing all runs for one benchmark.

    Parameters
    ----------
    results : list of Path
        List of all the run available for this benchmark.
    benchmark_name : str
        Named of the rendered benchmark.
    home : str
        URL of the home page.

    Returns
    -------
    rendered : str
        A str with the HTML code for the benchmark page.
    """

    return Template(
        filename=str(TEMPLATE_BENCHMARK), input_encoding="utf-8"
    ).render(
        results=results,
        benchmark=benchmark,
        max_rows=15,
        last_updated=datetime.now(),
        static=STATIC, home=home
    )


def render_all_results(results, benchmark_name, home='index.html'):
    """Create an html file containing the plots from a benchmark run.

    Parameters
    ----------
    results : list of dict
        List of all the run that have been rendered for this benchmark.
    benchmark_name : str
        Named of the rendered benchmark.
    home : str
        URL of the home page.

    Returns
    -------
    htmls : list of str
        A List of str contraining the HTML code for each benchmark run.
    """
    template = TEMPLATE_RESULT
    htmls = []
    for result in results:
        html = Template(
            filename=str(template),
            input_encoding="utf-8"
        ).render(
            result=result,
            benchmark=benchmark_name,
            static=STATIC, home=home
        )
        htmls.append(html)
    return htmls


def _fetch_cached_run_list(new_results, benchmark_html):
    # Load/update and dump a cache of the previous new_results to maintain
    # an up to date list of runs.
    benchmark_html_cache = benchmark_html / 'cache_run_list.json'
    new_results = {
        str(r['fname']): {
            'fname': str(r['fname']), 'fname_short': str(r['fname_short']),
            'sysinfo': r['sysinfo'],
            'page': str(r['page']), 'datasets': r['datasets']
        } for r in new_results
    }
    if benchmark_html_cache.exists():
        results = json.loads(benchmark_html_cache.read_text())
    else:
        results = {}
    results.update(new_results)
    benchmark_html_cache.write_text(json.dumps(results))

    return list(results.values())


def plot_benchmark_html(
        fnames, benchmark, kinds, display=True, html_home=None
):
    """Plot a given benchmark as an HTML report. This function can either plot
    a single run or multiple ones.

    Parameters
    ----------
    fnames : list of Path or Path
        Name of the file in which the results are saved.
    benchmark : benchopt.Benchmark object
        Object to represent the benchmark.
    kinds : list of str
        List of the kind of plots that will be generated. This needs to be a
        sub-list of PLOT_KINDS.keys().
    display : bool
        If set to True, display the curves by opening
        the default browser.
    html_home : str
        Index of the HTML website. This default to the benchmark index. This
        argument can be used to pass the index file when generating the full
        result website.
    """
    if isinstance(fnames, Path):
        fnames = [fnames]

    # Get HTML root folder for the benchmark and setup the different path.
    if html_home is None:
        html_root = benchmark.get_output_folder()
        bench_index = (html_root / benchmark.name).with_suffix('.html')
        html_home = bench_index
        copy = False
    else:
        html_root = html_home.parent
        bench_index = (html_root / benchmark.name).with_suffix('.html')
        copy = True

    # Make the link relative
    html_home = html_home.relative_to(html_root)

    # Create the figures and render the page as a html.
    results = get_results(fnames, kinds, html_root, benchmark, copy=copy)
    htmls = render_all_results(results, benchmark.name, home=html_home)

    # Save the resulting page in the HTML folder
    for result, html in zip(results, htmls):
        result_filename = html_root / result['page']
        result_filename.parent.mkdir(exist_ok=True)
        print(f"Writing results to {result_filename}")
        with open(result_filename, "w", encoding="utf-8") as f:
            f.write(html)

    if copy:
        run_list = results
    else:
        run_list = _fetch_cached_run_list(results, html_root)

    # Fetch run list from the benchmark and update the benchmark front page.
    rendered = render_benchmark(run_list, benchmark, home=html_home)
    print(f"Writing {benchmark.name} results to {bench_index}")
    with open(bench_index, "w", encoding="utf-8") as f:
        f.write(rendered)

    print("Rendering benchmark results...")
    # Display the file in the default browser
    if display:
        result_filename = (html_root / results[-1]['page']).absolute()
        webbrowser.open_new_tab('file://' + str(result_filename))


def plot_benchmark_html_all(patterns=(), benchmark_paths=(), root=None,
                            display=True):
    """Generate a HTML report for multiple benchmarks.

    This utility is the one used to create https://benchopt.github.io/results.
    It will open all benchmarks in `root` and create a website to browse them.

    Parameters
    ----------
    patterns : tuple of str
        Only include result files that match the provided patterns.
    benchmark_paths : tuple of Path
        Explicitly provides the benchmarks that should be display in the
        report.
    root : Path | None
        If no benchmarks is provided, list all directory in root that have
        a `outputs` folder and generate the report.
    display : bool
        If set to True, open the HTML report in default browser.

    Returns
    -------
    None
    """
    # Parse the arguments adn get the list of benchmarks and patterns.
    if not benchmark_paths:
        root = Path(root)
        benchmarks = [
            Benchmark(f, standalone=True) for f in root.iterdir()
            if f.is_dir() and (f / 'outputs').is_dir() and f.name != "html"
        ]
        benchmark_paths = [b.benchmark_dir for b in benchmarks]
    else:
        benchmark_paths = [
            Benchmark(Path(b).resolve(), standalone=True).benchmark_dir
            for b in benchmark_paths
            if Path(b).name != 'html'
        ]
    if not patterns:
        patterns = ['*']

    if len(benchmark_paths) == 0:
        raise ValueError(
            "Could not find any benchmark to render. Check that the provided "
            "root folder contains at least one benchmark."
        )

    benchmarks = [
        Benchmark(p, allow_meta_from_json=True)
        for p in benchmark_paths
    ]

    # make sure the `html` folder exists
    html_root = DEFAULT_HTML_DIR
    index_filename = html_root / 'index.html'
    (html_root / OUTPUTS).mkdir(exist_ok=True, parents=True)

    # Loop over all benchmark paths to create the associated result pages
<<<<<<< HEAD
    len_fnames = []
    for benchmark_path in benchmark_paths:
        print(f'Rendering benchmark: {benchmark_path}')
        fnames = []
        for p in patterns:
            fnames += list(
                (benchmark_path / 'outputs').glob(f"{p}.parquet")
            ) + list((benchmark_path / 'outputs').glob(f"{p}.csv"))
        fnames = sorted(set(fnames))
        results = get_results(
            fnames, PLOT_KINDS.keys(), root_html, benchmark_path.name,
            copy=True
        )
        len_fnames.append(len(fnames))
        if len(results) > 0:
            rendered = render_benchmark(results, benchmark_path.name)

            benchmark_filename = (
                root_html / benchmark_path.name
            ).with_suffix('.html')
            print(
                f"Writing {benchmark_path.name} "
                f"results to {benchmark_filename}"
=======
    for benchmark in benchmarks:
        print(f'Rendering benchmark: {benchmark}')
        result_files = list(filter(
            lambda path: any(path.match(p) for p in patterns),
            benchmark.get_result_file('all')
        ))

        # Store the number of rendered results so we can easily generate the
        # index page with the number of available result files.
        benchmark.n_runs = len(result_files)

        if len(result_files) > 0:
            plot_benchmark_html(
                result_files, benchmark, PLOT_KINDS.keys(), display=False,
                html_home=index_filename
>>>>>>> 9a46794b
            )

    # Create an index that lists all benchmarks.
    rendered = render_index(benchmarks)
    print(f"Writing index to {index_filename}")
    with open(index_filename, "w", encoding="utf-8") as f:
        f.write(rendered)

    # Display the file in the default browser
    if display:
        webbrowser.open_new_tab('file://' + str(index_filename.absolute()))<|MERGE_RESOLUTION|>--- conflicted
+++ resolved
@@ -319,15 +319,8 @@
 
     Parameters
     ----------
-<<<<<<< HEAD
-    benchmarks : list of paths
-        A list of all benchmark paths that have been rendered.
-    len_fnames : list of int
-        A list of the number of files in each benchmark.
-=======
     benchmark : list of benchopt.Benchmark
         A list of all benchmarks that have been rendered.
->>>>>>> 9a46794b
 
     Returns
     -------
@@ -557,47 +550,19 @@
     (html_root / OUTPUTS).mkdir(exist_ok=True, parents=True)
 
     # Loop over all benchmark paths to create the associated result pages
-<<<<<<< HEAD
-    len_fnames = []
-    for benchmark_path in benchmark_paths:
-        print(f'Rendering benchmark: {benchmark_path}')
-        fnames = []
-        for p in patterns:
-            fnames += list(
-                (benchmark_path / 'outputs').glob(f"{p}.parquet")
-            ) + list((benchmark_path / 'outputs').glob(f"{p}.csv"))
-        fnames = sorted(set(fnames))
-        results = get_results(
-            fnames, PLOT_KINDS.keys(), root_html, benchmark_path.name,
-            copy=True
-        )
-        len_fnames.append(len(fnames))
-        if len(results) > 0:
-            rendered = render_benchmark(results, benchmark_path.name)
-
-            benchmark_filename = (
-                root_html / benchmark_path.name
-            ).with_suffix('.html')
-            print(
-                f"Writing {benchmark_path.name} "
-                f"results to {benchmark_filename}"
-=======
-    for benchmark in benchmarks:
+    for benchmark_path, benchmark in zip(benchmark_paths, benchmarks):
         print(f'Rendering benchmark: {benchmark}')
         result_files = list(filter(
             lambda path: any(path.match(p) for p in patterns),
             benchmark.get_result_file('all')
         ))
-
         # Store the number of rendered results so we can easily generate the
         # index page with the number of available result files.
         benchmark.n_runs = len(result_files)
-
         if len(result_files) > 0:
             plot_benchmark_html(
                 result_files, benchmark, PLOT_KINDS.keys(), display=False,
                 html_home=index_filename
->>>>>>> 9a46794b
             )
 
     # Create an index that lists all benchmarks.

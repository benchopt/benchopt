--- conflicted
+++ resolved
@@ -72,20 +72,12 @@
 
         q1 = df_.groupby('stop_val')['time'].quantile(.1)
         q9 = df_.groupby('stop_val')['time'].quantile(.9)
-<<<<<<< HEAD
         
-        col = colors[i % len(colors)]
-        plt.loglog(curve['time'], curve[obj_col],
-                   color=col, marker=markers[i % len(markers)],
+        col = get_solver_color(solver_name, plotly=False)
+        plt.loglog(curve['time'], curve[obj_col], color=col,
+                   marker=markers[i % len(markers)],
                    label=solver_name, linewidth=3)
         plt.fill_betweenx(curve[obj_col], q1, q9, color=col, alpha=.3)
-=======
-
-        fill_between_x(
-            fig, curve['time'], q1, q9, curve[obj_col], color=colors[i % CMAP.N],
-            marker=markers[i % len(markers)], label=solver_name, plotly=False
-        )
->>>>>>> 3f7ab247
 
     if suboptimality and not relative:
         plt.hlines(eps, df['time'].min(), df['time'].max(), color='k',

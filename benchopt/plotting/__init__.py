import pandas as pd
import matplotlib.pyplot as plt

# helpers to manage metadata in the parquet files
from ..utils.parquet import get_metadata
from ..utils.parquet import update_metadata

from .generate_html import plot_benchmark_html
from .generate_matplotlib import get_figures


BACKWARD_COMPAT_PLOTS = {
    "suboptimality_curve": "objective_curve",
    "relative_suboptimality_curve": "objective_curve"
}


def sanitize_options(options):
    """Flatten a pytree into a list."""
    if isinstance(options, (list, tuple)):
        # Avoid duplicates while preserving order
        seen = set()
        return [
            sanitize_options(item) for item in options
            if item not in seen and not seen.add(item)
        ]
    elif isinstance(options, dict):
        return {
            k: sanitize_options(v) for k, v in options.items()
        }
    else:
        return BACKWARD_COMPAT_PLOTS.get(options, options)


def plot_benchmark(fname, benchmark, kinds=None, display=True, plotly=False,
                   html=True):
    """Plot convergence curve and bar chart for a given benchmark.

    Parameters
    ----------
    fname : str
        Name of the file in which the results are saved.
    benchmark : benchopt.Benchmark object
        Object to represent the benchmark.
    kinds : list of str or None
        List of the plots that will be generated. If None are provided, use the
        config file to choose or default to suboptimality_curve.
    display : bool
        If set to True, display the curves with plt.show.
    plotly : bool
        If set to True, generate figures with plotly if possible and save the
        result as a HTML file.
    html : bool
        If True plot the benchmark in an HTML page. If True, plotly
        is necessarily used.

    Returns
    -------
    figs : list
        The matplotlib figures for convergence curve and bar chart
        for each dataset.
    """
    config = get_metadata(fname)
    params = ["plots", "plot_configs"]
    for param in params:
        options = benchmark.get_setting(param, default_config=config)
        if options is not None:
            config[param] = sanitize_options(options)

    update_metadata(fname, config)

    if kinds is not None and len(kinds) > 0:
        config["plots"] = kinds

    if "plots" not in config or config["plots"] is None:
<<<<<<< HEAD
        config["plots"] = benchmark.get_custom_plot_names()
=======
        config["plots"] = (
            benchmark.get_default_plot_names() +
            list(PLOT_KINDS.keys()) +
            benchmark.get_custom_plot_names()
        )
>>>>>>> 37826f5e

    if html:
        plot_benchmark_html(fname, benchmark, config, display)

    # TODO: rewrite this when default plots are also custom plots
    else:
        # Load the results.
        if fname.suffix == '.parquet':
            df = pd.read_parquet(fname)
        else:
            df = pd.read_csv(fname)
        if "data_name" in df.columns:
            df = df.rename(columns={"data_name": "dataset_name"})

        output_dir = benchmark.get_output_folder()

<<<<<<< HEAD
        valid_kinds = benchmark.get_custom_plot_names()

=======
        valid_kinds = (
            benchmark.get_default_plot_names() +
            list(PLOT_KINDS.keys()) +
            benchmark.get_custom_plot_names()
        )
>>>>>>> 37826f5e
        for kind in config["plots"]:
            if kind not in valid_kinds:
                raise ValueError(
                    f"Invalid plot kind '{kind}'. Available kinds are: "
                    f"{valid_kinds}"
                )

        figs = []

        kind_figs = get_figures(
            benchmark, df, output_dir, config["plots"]
        )
        figs.extend(kind_figs)

        if display:
            plt.show()
        return figs<|MERGE_RESOLUTION|>--- conflicted
+++ resolved
@@ -73,15 +73,10 @@
         config["plots"] = kinds
 
     if "plots" not in config or config["plots"] is None:
-<<<<<<< HEAD
-        config["plots"] = benchmark.get_custom_plot_names()
-=======
         config["plots"] = (
             benchmark.get_default_plot_names() +
-            list(PLOT_KINDS.keys()) +
             benchmark.get_custom_plot_names()
         )
->>>>>>> 37826f5e
 
     if html:
         plot_benchmark_html(fname, benchmark, config, display)
@@ -98,16 +93,10 @@
 
         output_dir = benchmark.get_output_folder()
 
-<<<<<<< HEAD
-        valid_kinds = benchmark.get_custom_plot_names()
-
-=======
         valid_kinds = (
             benchmark.get_default_plot_names() +
-            list(PLOT_KINDS.keys()) +
             benchmark.get_custom_plot_names()
         )
->>>>>>> 37826f5e
         for kind in config["plots"]:
             if kind not in valid_kinds:
                 raise ValueError(

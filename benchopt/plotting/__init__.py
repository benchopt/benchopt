--- conflicted
+++ resolved
@@ -68,19 +68,10 @@
     if kinds is not None and len(kinds) > 0:
         plot_config["plots"] = kinds
 
-<<<<<<< HEAD
-    if "plots" not in plot_config or plot_config["plots"] is None:
-        plot_config["plots"] = (
-            benchmark.get_default_plot_names() +
-            list(PLOT_KINDS.keys()) +
-            benchmark.get_custom_plot_names()
-        )
-=======
     valid_kinds = benchmark.get_plot_names()
 
-    if "plots" not in config or config["plots"] is None:
-        config["plots"] = valid_kinds
->>>>>>> ea48977d
+    if "plots" not in plot_config or plot_config["plots"] is None:
+        plot_config["plots"] = valid_kinds
 
     if html:
         plot_benchmark_html(fname, benchmark, plot_config, display)
@@ -96,16 +87,7 @@
 
         output_dir = benchmark.get_output_folder()
 
-<<<<<<< HEAD
-        valid_kinds = (
-            benchmark.get_default_plot_names() +
-            list(PLOT_KINDS.keys()) +
-            benchmark.get_custom_plot_names()
-        )
         for kind in plot_config["plots"]:
-=======
-        for kind in config["plots"]:
->>>>>>> ea48977d
             if kind not in valid_kinds:
                 raise ValueError(
                     f"Invalid plot kind '{kind}'. Available kinds are: "
@@ -119,43 +101,6 @@
         )
         figs.extend(kind_figs)
 
-<<<<<<< HEAD
-        for data in datasets:
-            df_data = df[df['dataset_name'] == data]
-            objective_names = df['objective_name'].unique()
-            for objective_name in objective_names:
-                df_obj = df_data[df_data['objective_name'] == objective_name]
-
-                plot_id = get_plot_id(benchmark.name, df_obj)
-
-                for kind, obj_col in itertools.product(
-                        plot_config["plots"], obj_cols
-                ):
-                    if kind not in PLOT_KINDS:
-                        continue
-                    # For now only plot bar chart and suboptimality for
-                    # objective_value for which we monitor convergence
-                    # XXX - find a better solution
-                    if obj_col != "objective_value" and (
-                            kind == "bar_chart" or "subopt" in kind):
-                        continue
-                    plot_func = globals()[PLOT_KINDS[kind]]
-                    try:
-                        fig = plot_func(df_obj, obj_col=obj_col, plotly=plotly)
-                    except TypeError:
-                        fig = plot_func(df_obj, obj_col=obj_col)
-                    save_name = output_dir / f"{plot_id}_{obj_col}_{kind}"
-                    if hasattr(fig, 'write_html'):
-                        save_name = save_name.with_suffix('.html')
-                        fig.write_html(str(save_name), include_mathjax='cdn')
-                    else:
-                        save_name = save_name.with_suffix('.pdf')
-                        plt.savefig(save_name)
-                    print(f'Save {kind} plot of {obj_col} for {data} and '
-                          f'{objective_name} as: {save_name}')
-                    figs.append(fig)
-=======
->>>>>>> ea48977d
         if display:
             plt.show()
         return figs
--- conflicted
+++ resolved
@@ -667,11 +667,7 @@
 }
 
 
-<<<<<<< HEAD
-function createSolverDescription(legendItem, { title, description }) {
-=======
 function createSolverDescription(legendItem, { description }) {
->>>>>>> 8dd23c89
   if (description === null || description === undefined || description === "")
     description = "No description provided";
 

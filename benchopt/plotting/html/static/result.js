--- conflicted
+++ resolved
@@ -332,15 +332,8 @@
 }
 
 const getScatterChartLayout = () => {
-<<<<<<< HEAD
-  return {
+  const layout = {
     autosize: true,
-=======
-  const layout = {
-    width: 900,
-    height: 700,
-    autosize: false,
->>>>>>> 40577664
     legend: {
       title: {
         text: 'Solvers',

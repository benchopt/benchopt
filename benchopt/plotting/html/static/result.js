--- conflicted
+++ resolved
@@ -344,17 +344,12 @@
 
 const getScatterChartLayout = () => {
   const layout = {
-<<<<<<< HEAD
     autosize: !isSmallScreen(),
     modebar: {
       orientation: 'v',
     },
-=======
-    width: 900,
     height: 700,
-    autosize: false,
     showlegend: false,
->>>>>>> 22e59782
     legend: {
       title: {
         text: 'Solvers',
@@ -386,7 +381,6 @@
 
   if (isSmallScreen()) {
     layout.width = 900;
-    layout.height = 700;
     layout.dragmode = false;
   }
 
@@ -655,7 +649,6 @@
  * ~~~~~~~~~~~~~~~~~~~~~~~~~~~~~~~~~~~~~~~~~~~~~~~~
  */
 
-<<<<<<< HEAD
 document.getElementById('btn-plot-config').addEventListener('click', () => {
   const elmt = document.getElementById('mobile-plot-form');
 
@@ -670,15 +663,6 @@
 
 document.getElementById('btn-main-menu').addEventListener('click', () => {
   const elmt = document.getElementById('mobile-menu');
-=======
-/**
- * Listener on the system information "+" button
- */
-document.getElementById('btn_subinfo').addEventListener('click', () => {
-  const elmt = document.getElementById('subinfo');
-  const plus = document.getElementById('btn_plus');
-  const minus = document.getElementById('btn_minus');
->>>>>>> 22e59782
 
   if (elmt.style.display === 'block') {
       elmt.style.display = 'none';

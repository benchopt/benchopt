--- conflicted
+++ resolved
@@ -106,17 +106,10 @@
       });
     }
   });
-<<<<<<< HEAD
 
   return barData;
 };
 
-=======
-
-  return barData;
-};
-
->>>>>>> ab964d04
 /**
  * Gives the data formatted for plotlyJS scatter chart.
  * 
@@ -294,16 +287,9 @@
   return !isNotAvailable;
 }
 
-<<<<<<< HEAD
-const displayScaleSelector = shouldBeVisible => {
-  if (shouldBeVisible) {
-    document.getElementById('scale-form-group').style.display = 'block'
-    document.getElementById('quantiles-form-group').style.display = 'block'
-  } else {
-    document.getElementById('scale-form-group').style.display = 'none'
-    document.getElementById('quantiles-form-group').style.display = 'none'
-  }
-}
+const displayScaleSelector = shouldBeVisible => shouldBeVisible ?
+  document.getElementById('change_scaling').style.display = 'inline-block'
+  : document.getElementById('change_scaling').style.display = 'none';
 
 const barDataToArrays = () => {
   const colors = [], texts = [], x = [], y = [];
@@ -348,57 +334,6 @@
 const getScatterChartLayout = () => {
   const layout = {
     autosize: true,
-=======
-const displayScaleSelector = shouldBeVisible => shouldBeVisible ?
-  document.getElementById('change_scaling').style.display = 'inline-block'
-  : document.getElementById('change_scaling').style.display = 'none';
-
-const barDataToArrays = () => {
-  const colors = [], texts = [], x = [], y = [];
-
-  getSolvers().forEach(solver => {
-    x.push(solver);
-    y.push(data(solver).bar.y);
-    colors.push(data(solver).bar.text === '' ? data(solver).color : NON_CONVERGENT_COLOR);
-    texts.push(data(solver).bar.text);
-  });
-
-  return {x, y, colors, texts}
-}
-
-const getScale = () => {
-  switch (state().scale) {
-    case 'loglog':
-      return {
-        xaxis: 'log',
-        yaxis: 'log',
-      };
-    case "semilog-y":
-      return {
-        xaxis: 'linear',
-        yaxis: 'log',
-      };
-    case "semilog-x":
-      return {
-        xaxis: 'log',
-        yaxis: 'linear',
-      };
-    case "linear":
-      return {
-        xaxis: 'linear',
-        yaxis: 'linear',
-      };
-    default:
-      console.error('Unknown scale value : ' + state().scale);
-  }
-}
-
-const getScatterChartLayout = () => {
-  const layout = {
-    width: 900,
-    height: 700,
-    autosize: false,
->>>>>>> ab964d04
     legend: {
       title: {
         text: 'Solvers',
@@ -441,7 +376,6 @@
         size: 32,
       }
     }];
-<<<<<<< HEAD
   };
 
   return layout;
@@ -496,64 +430,6 @@
     default:
       return 'unknown';
   };
-=======
-  };
-
-  return layout;
-};
-
-const getBarChartLayout = () => {
-  const layout = {
-    width: 900,
-    height: 700,
-    autosize: false,
-    yaxis: {
-      type: 'log',
-      title: 'Time [sec]',
-      tickformat: '.1e',
-      gridcolor: '#ffffff',
-    },
-    xaxis: {
-      tickangle: -60,
-      ticktext: getSolvers(),
-    },
-    showlegend: false,
-    title: `${state().objective}\nData: ${state().dataset}`,
-    plot_bgcolor: '#e5ecf6',
-  };
-
-  if (!isAvailable()) {
-    layout.annotations = [{
-      xref: 'paper',
-      yref: 'paper',
-      x: 0.5,
-      y: 0.5,
-      text: 'Not available',
-      showarrow: false,
-      font: {
-        color: 'black',
-        size: 32,
-      }
-    }];
-  };
-
-  return layout;
-};
-
-const getYLabel = () => {
-  switch(state().plot_kind) {
-    case 'objective_curve':
-      return 'F(x)';
-    case 'suboptimality_curve':
-      return 'F(x) - F(x*)';
-    case 'relative_suboptimality_curve':
-      return 'F(x) - F(x*) / F(x0) - F(x*)'
-    case 'bar_chart':
-      return 'Time [sec]';
-    default:
-      return 'unknown';
-  };
->>>>>>> ab964d04
 };
 
 /*
@@ -608,7 +484,6 @@
  * ~~~~~~~~~~~~~~~~~~~~~~~~~~~~~~~~~~~~~~~~~~~~~~~~
  */
 
-<<<<<<< HEAD
 document.getElementById('btn-plot-config').addEventListener('click', () => {
   const elmt = document.getElementById('mobile-plot-form');
 
@@ -626,29 +501,9 @@
 
   if (elmt.style.display === 'block') {
       elmt.style.display = 'none';
-=======
-/**
- * Listener on the system information "+" button
- */
-document.getElementById('btn_subinfo').addEventListener('click', event => {
-  const elmt = document.getElementById('subinfo');
-  const plus = document.getElementById('btn_plus');
-  const minus = document.getElementById('btn_minus');
-
-  if (elmt.style.display === 'none') {
-      elmt.style.display = 'block';
-      plus.style.display = 'none';
-      minus.style.display = 'inline';
->>>>>>> ab964d04
 
       return;
   }
 
-<<<<<<< HEAD
   elmt.style.display = 'block';
-=======
-  elmt.style.display = 'none';
-  plus.style.display = 'inline';
-  minus.style.display = 'none';
->>>>>>> ab964d04
 });
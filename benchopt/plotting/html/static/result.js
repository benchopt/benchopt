--- conflicted
+++ resolved
@@ -167,18 +167,10 @@
     }
       ).filter(String);
   };
-<<<<<<< HEAD
 
-  if (globalState.plot_kind[1] !== "histogram") {
+  if (globalState.plot_kind[1] !== "bar_chart") {
     quantileIds = allIndex(allTraces, "quantile");
     ciIds = allIndex(allTraces, "ci");
-=======
-  whereToggle = allIndex(allTraces); // shade fills are without name
-  if (globalState.plot_kind[1] !== "bar_chart") {
-    Plotly.restyle(graph, { visible: visible }, whereToggle); // toggle visibility
-  }
-}
->>>>>>> 640c38c7
 
     switch (input.value) {
       case "quantiles":

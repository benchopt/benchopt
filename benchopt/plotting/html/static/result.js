const NON_CONVERGENT_COLOR = 'rgba(0.8627, 0.8627, 0.8627)'

/*
 * ~~~~~~~~~~~~~~~~~~~~~~~~~~~~~~~~~~~~~~~~~~~~~~~~
 * STATE MANAGEMENT
 *
 * The state represent the plot state. It's an object
 * that is stored into the window.state variable.
 *
 * Do not manually update window.state,
 * instead, foreach state modification,
 * you shoud call the setState() function
 * to keep the plot in sync with its state.
 *
 * The state contains the following keys :
 *   - dataset (string),
 *   - objective (string),
 *   - objective_column (string),
 *   - plot_kind (string),
 *   - scale (string)
 *   - with_quantiles (boolean)
 *   - xaxis_type (string)
 *   - hidden_solvers (array)
 * ~~~~~~~~~~~~~~~~~~~~~~~~~~~~~~~~~~~~~~~~~~~~~~~~
 */

/**
 * Update the state and create/update the plot
 * using the new state.
 *
 * @param {Object} partialState
 */
const setState = (partialState) => {
  window.state = {...state(), ...partialState};
  displayScatterElements(!isBarChart());

<<<<<<< HEAD
  // The elements in state have changed, reset the bold text in config.
  var items = document.getElementsByClassName("config-item");
  for(var i=0; i < items.length; i++){
    items[i].style.fontWeight = "normal";
  }

=======
>>>>>>> 4368a19b
  // TODO: `listIdXaxisSelection` to be removed after
  // implementing responsiveness through breakpoints
  // and removing content duplication between big screen and mobile
  let listIdXaxisSelection = ["change_xaxis_type", "change_xaxis_type_mobile"];
  listIdXaxisSelection.forEach(idXaxisSelection => updateXaxis(idXaxisSelection))

  makePlot();
  makeLegend();
}

/**
 * Retrieve the state object from window.state
 *
 * @returns Object
 */
const state = () => window.state;


/**
 * Mapping between selectors and configuration
*/
const config_mapping = {
  'dataset': 'dataset_selector',
  'objective': 'objective_selector',
  'objective_column': 'objective_column',
  'kind': 'plot_kind',
  'scale': 'change_scaling',
  'with_quantiles': 'change_shades',
  'xaxis_type':'change_xaxis_type',
};

/*
 * ~~~~~~~~~~~~~~~~~~~~~~~~~~~~~~~~~~~~~~~~~~~~~~~~
 * PLOT MANAGEMENT
 *
 * Retrieve formatted data for PlotlyJS using state
 * and create/update the plot.
 * ~~~~~~~~~~~~~~~~~~~~~~~~~~~~~~~~~~~~~~~~~~~~~~~~
 */

/**
 * Create/Update the plot.
 */
const makePlot = () => {
  const div = document.getElementById('unique_plot');
  const data = isBarChart() ? getBarData() : getScatterCurves();
  const layout = isBarChart() ? getBarChartLayout() : getScatterChartLayout();

  Plotly.react(div, data, layout);
};

/**
 * Gives the data formatted for plotlyJS bar chart.
 *
 * @returns {array}
 */
const getBarData = () => {
  if (!isAvailable()) return [{type:'bar'}];

  const {x, y, colors, texts} = barDataToArrays()

  // Add bars
  const barData = [{
    type: 'bar',
    x: x,
    y: y,
    marker: {
      color: colors,
    },
    text: texts,
    textposition: 'inside',
    insidetextanchor: 'middle',
    textangle: '-90',
  }];

  x.forEach(solver => {
    // Add times for each convergent solver
    // Check if text is not 'Did not converge'
    if (data(solver).bar.text === '') {
      let nbTimes = data(solver).bar.times.length

      barData.push({
        type: 'scatter',
        x: new Array(nbTimes).fill(solver),
        y: data(solver).bar.times,
        marker: {
          color: 'black',
          symbol: 'line-ew-open'
        },
        line: {
          width: 0
        },
      });
    }
  });

  return barData;
};

/**
 * Gives the data formatted for plotlyJS scatter chart.
 *
 * @returns {array}
 */
const getScatterCurves = () => {
  // create a list of object to plot in plotly
  const curves = [];

  // For each solver, add the median curve with proper style and visibility.
  let xaxisType = state().xaxis_type;

  getSolvers().forEach(solver => {
    solverSamplingStrategy = data(solver)['sampling_strategy'];

    // plot only solvers that were stopped using xaxis type
    // plot all solver if xaxis type is `time`
    if(xaxisType !== "Time" && solverSamplingStrategy !== xaxisType) {
      return
    }

    ScatterXaxisProperty = xaxisType === "Time" ? 'x' : 'stop_val';

    curves.push({
      type: 'scatter',
      name: solver,
      mode: 'lines+markers',
      line: {
        color: data(solver).color,
      },
      marker: {
        symbol: data(solver).marker,
        size: 10,
      },
      legendgroup: solver,
      hovertemplate: solver + ' <br> (%{x:.1e},%{y:.1e}) <extra></extra>',
      visible: isVisible(solver) ? true : 'legendonly',
      x: data(solver).scatter[ScatterXaxisProperty],
      y: useTransformer(data(solver).scatter.y, 'y', data().transformers),
    });

    // skip plotting quantiles if xaxis is not time
    // as stop_val are predefined and hence deterministic
    if(xaxisType !== "Time") {
      return
    }

    if (state().with_quantiles) {
      // Add shaded area for each solver, with proper style and visibility.

      curves.push({
        type: 'scatter',
        mode: 'lines',
        showlegend: false,
        line: {
          width: 0,
          color: data(solver).color,
        },
        legendgroup: solver,
        hovertemplate: '(%{x:.1e},%{y:.1e}) <extra></extra>',
        visible: isVisible(solver) ? true : 'legendonly',
        x: data(solver).scatter['q1'],
        y: useTransformer(data(solver).scatter.y, 'y', data().transformers),
      }, {
        type: 'scatter',
        mode: 'lines',
        showlegend: false,
        fill: 'tonextx',
        line: {
          width: 0,
          color: data(solver).color,
        },
        legendgroup: solver,
        hovertemplate: '(%{x:.1e},%{y:.1e}) <extra></extra>',
        visible: isVisible(solver) ? true : 'legendonly',
        x: data(solver).scatter['q9'],
        y: useTransformer(data(solver).scatter.y, 'y', data().transformers),
      });
    }
  });

  return curves;
};



/*
 * ~~~~~~~~~~~~~~~~~~~~~~~~~~~~~~~~~~~~~~~~~~~~~~~~
 * CONFIG MANAGEMENT
 *
 * Configs are used to save particular benchmark results' views.
 *
 * ~~~~~~~~~~~~~~~~~~~~~~~~~~~~~~~~~~~~~~~~~~~~~~~~
 */

const setConfig = (config_item) =>{

  // Retrieve the name of the config.
  const config_name = config_item.textContent;

  // Get the updated state
  let config = window.metadata.plot_configs[config_name];
  let update = {};
  const lims = ['xlim', 'ylim', 'hidden_solvers']
  for(var key in config){
    if (key in config_mapping){
      value = config[key];
      document.getElementById(config_mapping[key]).value = value;
      if (key == "kind"){
        key = "plot_kind";
      }
      update[key] = value;
    }
    else if (!lims.includes(key)){
      alert('unknown config ' + key + ' has been ignored');
    };
  };

  setState(update);

  let layout = {};
  for(const ax of ['x', 'y']){
    let lim = ax + 'lim';
    if (config.hasOwnProperty(lim) & (config[lim] != null)){
      lim = config[lim];
      if(_getScale(config.scale)[ax + 'axis'] == 'log'){
        lim = [Math.log10(parseFloat(lim[0])), Math.log10(parseFloat(lim[1]))]
      };
      layout[ax +'axis.range'] = lim;
    };
  };

  // Set the text of the config element in bold
  config_item.style.fontWeight = "bold";

  // update the plot
  const div = document.getElementById('unique_plot');
  Plotly.relayout(div, layout);

};


const exportConfig = () =>{

  // Retrieve the drop down menue selected values
  config = {};
  for(var key in config_mapping){
    value = config[key];
    config[key] = document.getElementById(config_mapping[key]).value;
  };

  // Retrieve the range of the plots.
  const fig = document.getElementById('unique_plot');
  config['xlim'] = "[" + fig.layout.xaxis.range[0] + ", ";
  config['xlim'] += fig.layout.xaxis.range[1] + "]";
  config['ylim'] = "[" + fig.layout.yaxis.range[0] + ", ";
  config['ylim'] += fig.layout.yaxis.range[1] + "]";

  // Construct the yaml export of the config.
  config_yaml = "  new_config:\n"
  for(var key in config){
    config_yaml += "    " + key + ": " + config[key] + "\n";
  }

  // Copy to clipboard the resulting yaml file.
  var export_area = document.getElementById("config_export");
  export_area.innerHTML = config_yaml;
  export_area.select();
   navigator.clipboard.writeText(export_area.value);

  // Alert the copied text
   alert("Config copied to clipboard!");

};

/*
 * ~~~~~~~~~~~~~~~~~~~~~~~~~~~~~~~~~~~~~~~~~~~~~~~~
 * DATA TRANSFORMERS
 *
 * Transformers are used to modify data
 * on the fly.
 *
 * WARNING : If you add a new transformer function,
 * don't forget to register it in the object : window.tranformers,
 * at the end of this section.
 * ~~~~~~~~~~~~~~~~~~~~~~~~~~~~~~~~~~~~~~~~~~~~~~~~
 */

/**
 * Select the right transformer according to the state.
 * If the requested transformer does not exists,
 * it returns raw data.
 *
 * @param {Object} data
 * @param {String} solver
 * @param {String} axis it could be x, y, q1, q9
 * @returns {array}
 */
const useTransformer = (data, axis, options) => {
  try {
    let transformer = 'transformer_' + axis + '_' + state().plot_kind;
    return window.transformers[transformer](data, options);
  } catch(error) {
    return data;
  }
};

/**
 * Transform data on the y axis for subotimality curve.
 *
 * @param {Object} data
 * @param {String} solver
 * @returns {array}
 */
const transformer_y_suboptimality_curve = (y, options) => {
  // Retrieve c_star value
  const c_star = options.c_star;

  // Compute suboptimality for each data
  return y.map(value => value - c_star);
};

/**
 * Transform data ont the y axis for relative suboptimality curve.
 *
 * @param {Object} data
 * @param {String} solver
 * @returns {array}
 */
const transformer_y_relative_suboptimality_curve = (y, options) => {
  // Retrieve transformer values
  const c_star = options.c_star;
  const max_f_0 = options.max_f_0;

  // Compute relative suboptimality for each data
  return y.map(value => (value - c_star) / (max_f_0 - c_star));
};

/**
 * Store all the transformer functions to be callable
 * by the useTransformer function.
 */
window.transformers = {
  transformer_y_suboptimality_curve,
  transformer_y_relative_suboptimality_curve,
};

/*
 * ~~~~~~~~~~~~~~~~~~~~~~~~~~~~~~~~~~~~~~~~~~~~~~~~
 * TOOLS
 *
 * Various functions to simplify life.
 * ~~~~~~~~~~~~~~~~~~~~~~~~~~~~~~~~~~~~~~~~~~~~~~~~
 */

const data = (solver = null) => {
  return solver ?
    window.data[state().dataset][state().objective][state().objective_column].solvers[solver]:
    window.data[state().dataset][state().objective][state().objective_column]
}

const getSolvers = () => Object.keys(data().solvers);

const isBarChart = () => state().plot_kind === 'bar_chart';

const isVisible = solver => !state().hidden_solvers.includes(solver);

const isSolverAvailable = solver => data(solver).scatter.y.filter(value => !isNaN(value)).length > 0;

const isSmallScreen = () => window.screen.availHeight < 900;

/**
 * Check for each solver
 * if data is available
 *
 * @returns {Boolean}
 */
const isAvailable = () => {
  let isNotAvailable = true;

  getSolvers().forEach(solver => {
    if (isSolverAvailable(solver)) {
      isNotAvailable = false;
    }
  });

  return !isNotAvailable;
}

const displayScatterElements = shouldBeVisible => {
  if (shouldBeVisible) {
    document.getElementById('scale-form-group').style.display = 'inline-block';
    document.getElementById('legend_container').style.display = 'block';
    document.getElementById('plot_legend').style.display = 'flex';
  } else {
    document.getElementById('scale-form-group').style.display = 'none';
    document.getElementById('legend_container').style.display = 'none';
    document.getElementById('plot_legend').style.display = 'none';
  }
};

const barDataToArrays = () => {
  const colors = [], texts = [], x = [], y = [];

  getSolvers().forEach(solver => {
    x.push(solver);
    y.push(data(solver).bar.y);
    colors.push(data(solver).bar.text === '' ? data(solver).color : NON_CONVERGENT_COLOR);
    texts.push(data(solver).bar.text);
  });

  return {x, y, colors, texts}
}

const getScale = () => {
  return _getScale(state().scale)
}

const _getScale = (scale) => {
  switch (scale) {
    case 'loglog':
      return {
        xaxis: 'log',
        yaxis: 'log',
      };
    case "semilog-y":
      return {
        xaxis: 'linear',
        yaxis: 'log',
      };
    case "semilog-x":
      return {
        xaxis: 'log',
        yaxis: 'linear',
      };
    case "linear":
      return {
        xaxis: 'linear',
        yaxis: 'linear',
      };
    default:
      console.error('Unknown scale value : ' + state().scale);
  }
}

const getScatterChartLayout = () => {
  let xaxisType = state().xaxis_type;

  const layout = {
    autosize: !isSmallScreen(),
    modebar: {
      orientation: 'v',
    },
    height: 700,
    showlegend: false,
    legend: {
      title: {
        text: 'Solvers',
      },
      orientation: 'h',
      xanchor: 'center',
      yanchor: 'top',
      y: -.2,
      x: .5
    },
    xaxis: {
      type: getScale().xaxis,
      title: xaxisType === "Time" ? "Time [sec]": xaxisType,
      tickformat:  ["Time", "Tolerance"].includes(xaxisType) ? '.1e': '',
      tickangle: -45,
      gridcolor: '#ffffff',
      zeroline : false,
    },
    yaxis: {
      type: getScale().yaxis,
      title: getYLabel(),
      tickformat: '.1e',
      gridcolor: '#ffffff',
      zeroline : false,
    },
    title: `${state().objective}<br />Data: ${state().dataset}`,
    plot_bgcolor: '#e5ecf6',
  };

  if (isSmallScreen()) {
    layout.width = 900;
    layout.height = window.screen.availHeight - 200;
    layout.dragmode = false;
  }

  if (!isAvailable()) {
    layout.annotations = [{
      xref: 'paper',
      yref: 'paper',
      x: 0.5,
      y: 0.5,
      text: 'Not available',
      showarrow: false,
      font: {
        color: 'black',
        size: 32,
      }
    }];
  };

  return layout;
};

const getBarChartLayout = () => {

  const layout = {
    autosize: !isSmallScreen(),
    modebar: {
      orientation: 'v',
    },
    yaxis: {
      type: 'log',
      title: 'Time [sec]',
      tickformat: '.1e',
      gridcolor: '#ffffff',
    },
    xaxis: {
      tickangle: -60,
      ticktext: getSolvers(),
    },
    showlegend: false,
    title: `${state().objective}<br />Data: ${state().dataset}`,
    plot_bgcolor: '#e5ecf6',
  };

  if (isSmallScreen()) {
    layout.width = 900;
    layout.height = window.screen.availHeight - 200;
    layout.dragmode = false;
  }

  if (!isAvailable()) {
    layout.annotations = [{
      xref: 'paper',
      yref: 'paper',
      x: 0.5,
      y: 0.5,
      text: 'Not available',
      showarrow: false,
      font: {
        color: 'black',
        size: 32,
      }
    }];
  };

  return layout;
};

const getYLabel = () => {
  switch(state().plot_kind) {
    case 'objective_curve':
      return 'F(x)';
    case 'suboptimality_curve':
      return 'F(x) - F(x*)';
    case 'relative_suboptimality_curve':
      return 'F(x) - F(x*) / F(x0) - F(x*)'
    case 'bar_chart':
      return 'Time [sec]';
    default:
      return 'unknown';
  };
};

/*
 * ~~~~~~~~~~~~~~~~~~~~~~~~~~~~~~~~~~~~~~~~~~~~~~~~
 * MANAGE HIDDEN SOLVERS
 *
 * Functions to hide/display and memorize solvers which were clicked
 * by user on the legend of the plot.
 * ~~~~~~~~~~~~~~~~~~~~~~~~~~~~~~~~~~~~~~~~~~~~~~~~
 */
const getSolverFromEvent = event => {
  const target = event.currentTarget;

  for (let i = 0; i < target.children.length; i++) {
    if (target.children[i].className == 'solver') {
      return target.children[i].firstChild.nodeValue;
    }
  }

  return null;
};

const purgeHiddenSolvers = () => setState({hidden_solvers: []});

const hideAllSolversExcept = solver => {setState({hidden_solvers: getSolvers().filter(elmt => elmt !== solver)})};

const hideSolver = solver => isVisible(solver) ? setState({hidden_solvers: [...state().hidden_solvers, solver]}) : null;

const showSolver = solver => setState({hidden_solvers: state().hidden_solvers.filter(hidden => hidden !== solver)});

/**
 * Add or remove solver name from the list of hidden solvers.
 *
 * @param {String} solver
 * @returns {void}
 */
const handleSolverClick = solver => {
  if (!isVisible(solver)) {
    showSolver(solver);

    return;
  }

  hideSolver(solver);
};

const handleSolverDoubleClick = solver => {
  // If all solvers except one are hidden, so double click should show all solvers
  if (state().hidden_solvers.length === getSolvers().length - 1) {
    purgeHiddenSolvers();

    return;
  }

  hideAllSolversExcept(solver);
};

/**
 * ~~~~~~~~~~~~~~~~~~~~~~~~~~~~~~~~~~~~~~~~~~~~~~~~
 * MANAGE PLOT LEGEND
 *
 * We don't use the plotly legend to keep control
 * on the size of the plot.
 * ~~~~~~~~~~~~~~~~~~~~~~~~~~~~~~~~~~~~~~~~~~~~~~~~
 */

/**
 * Creates the legend at the bottom of the plot.
 */
const makeLegend = () => {
  const legend = document.getElementById('plot_legend');

  legend.innerHTML = '';
  const solversDescription = window.metadata["solvers_description"];

  Object.keys(data().solvers).forEach(solver => {
    const color = data().solvers[solver].color;
    const symbolNumber = data().solvers[solver].marker;

    let legendItem = createLegendItem(solver, color, symbolNumber);

    // preserve compatibility with prev version
    if(solversDescription === null || solversDescription === undefined) {
      legend.appendChild(legendItem);
      return;
    }

    let payload = {
      description: solversDescription[solver],
    }

    legend.appendChild(
      createSolverDescription(legendItem, payload)
    );
  });
}

/**
 * Creates a legend item which contains the solver name,
 * the solver marker as an SVG and an horizontal bar with
 * the solver color.
 *
 * @param {String} solver
 * @param {String} color
 * @param {int} symbolNumber
 * @retuns {HTMLElement}
 */
const createLegendItem = (solver, color, symbolNumber) => {
  // Create item container
  const item = document.createElement('div');
  item.style.display = 'flex';
  item.style.flexDirection = 'row';
  item.style.alignItems = 'center';
  item.style.position = 'relative';
  item.style.cursor = 'pointer';
  item.className = 'bg-white py-1 px-4 shadow-sm mt-2 rounded'

  if (!isVisible(solver)) {
    item.style.opacity = 0.5;
  }

  // Click on a solver in the legend
  item.addEventListener('click', event => {
    solver = getSolverFromEvent(event);

    if (!getSolvers().includes(solver)) {
      console.error('An invalid solver has been handled during the click event.');

      return;
    }

    // In javascript we must simulate double click.
    // So first click is handled and kept in memory (window.clickedSolver)
    // during 500ms, if nothing else happen timeout will execute
    // single click function. However, if an other click happen during this
    // 500ms, it clears the timeout and execute the double click function.
    if (!window.clickedSolver) {
      window.clickedSolver = solver;

      // Timeout will execute single click function after 500ms
      window.clickedTimeout = setTimeout(() => {
        window.clickedSolver = null;

        handleSolverClick(solver);
      }, 500);
    } else if (window.clickedSolver === solver) {
      clearTimeout(window.clickedTimeout);
      window.clickedSolver = null;
      handleSolverDoubleClick(solver);
    }
  });

  // Create the HTML text node for the solver name in the legend
  const textContainer = document.createElement('div');
  textContainer.style.marginLeft = '0.5rem';
  textContainer.className = 'solver';
  textContainer.appendChild(document.createTextNode(solver));

  // Create the horizontal bar in the legend to represent the curve
  const hBar = document.createElement('div');
  hBar.style.height = '2px';
  hBar.style.width = '30px';
  hBar.style.backgroundColor = color;
  hBar.style.position = 'absolute';
  hBar.style.left = '1em';
  hBar.style.zIndex = 10;

  // Append elements to the legend item
  item.appendChild(createSymbol(symbolNumber, color));
  item.appendChild(hBar);
  item.appendChild(textContainer);

  return item;
}


function createSolverDescription(legendItem, { description }) {
  if (description === null || description === undefined || description === "")
    description = "No description provided";

  let descriptionContainer = document.createElement("div");
  descriptionContainer.setAttribute("class", "solver-description-container")

  descriptionContainer.innerHTML = `
  <div class="solver-description-content text-sm">
    <span class="solver-description-body">${description}</span>
  </div>
  `;

  descriptionContainer.prepend(legendItem);

  return descriptionContainer;
}


function updateXaxis(idXaxisTypeSelection) {
  let selection = document.getElementById(idXaxisTypeSelection);
  selection.innerHTML = "";

  let xaxisType = state()["xaxis_type"];
  let options = new Set(['Time']);

  // get solvers run for selected (dataset, objective, objective colum)
  // and select their unique sampling strategies
  let solvers = data()['solvers'];
  Object.values(solvers).forEach(solver => options.add(solver['sampling_strategy']));

  // create xaxis type options
  options.forEach(option => {
    element = document.createElement('option');
    element.setAttribute('value', option);
    element.innerText = option;

    selection.append(element);
  });

  // set selected value
  if (!options.has(xaxisType)){
    alert("Unknown xaxis type '"+ xaxisType + "'.");
  }
  selection.value = options.has(xaxisType) ? xaxisType : "Time";
}

/**
 * Create the same svg symbol as plotly.
 * Returns an <svg> HTML Element
 *
 * @param {int} symbolNumber
 * @param {String} color
 * @returns {HTMLElement}
 */
const createSymbol = (symbolNumber, color) => {
  const svg = document.createElementNS('http://www.w3.org/2000/svg', 'svg');

  svg.setAttribute('width', 30);
  svg.setAttribute('height', 30);
  svg.style.zIndex = 20;

  // createPathElement() come from the local file symbols.js
  svg.appendChild(createPathElement(symbolNumber, color));

  return svg;
}

/**
 * ~~~~~~~~~~~~~~~~~~~~~~~~~~~~~~~~~~~~~~~~~~~~~~~~
 * EVENT REGISTRATIONS
 *
 * Some events are also registered in result.html.
 * ~~~~~~~~~~~~~~~~~~~~~~~~~~~~~~~~~~~~~~~~~~~~~~~~
 */

document.getElementById('btn-plot-config').addEventListener('click', () => {
  const elmt = document.getElementById('mobile-plot-form');

  if (elmt.style.display === 'block') {
      elmt.style.display = 'none';

      return;
  }

  elmt.style.display = 'block';
});

document.getElementById('btn-main-menu').addEventListener('click', () => {
  const elmt = document.getElementById('mobile-menu');

  if (elmt.style.display === 'block') {
      elmt.style.display = 'none';

      return;
  }

  elmt.style.display = 'block';
});<|MERGE_RESOLUTION|>--- conflicted
+++ resolved
@@ -34,15 +34,12 @@
   window.state = {...state(), ...partialState};
   displayScatterElements(!isBarChart());
 
-<<<<<<< HEAD
   // The elements in state have changed, reset the bold text in config.
   var items = document.getElementsByClassName("config-item");
   for(var i=0; i < items.length; i++){
     items[i].style.fontWeight = "normal";
   }
 
-=======
->>>>>>> 4368a19b
   // TODO: `listIdXaxisSelection` to be removed after
   // implementing responsiveness through breakpoints
   // and removing content duplication between big screen and mobile

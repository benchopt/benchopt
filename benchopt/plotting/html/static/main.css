/*
   Comprehensive Base Stylesheet - https://fvsch.com/base-stylesheet/
   Makes browser default styles more consistent, creating a canvas that you
   should modify for your project. Fully commented. Last update: 2011-10-02.
*/

/* CONTAINERS */
body {
    margin: auto;
    max-width: 70em;
    padding: 1.5em 3% 8em; /* Browsers have default 8px margins _or_ padding! */
    font-size: 100%; /* See: http://www.informationarchitects.jp/en/100e2r/ */
    line-height: 1.5; /* Default value, `normal`, depends on the font */
    font-family: -apple-system,BlinkMacSystemFont,Segoe UI,Helvetica,Arial,sans-serif,Apple Color Emoji,Segoe UI Emoji; /* ripoff from github */
  }
  /* HTML5 blocks - needed in older browsers */
  article, aside, figcaption, figure, footer, header, nav, section {
    display: block;
  }
  
  /* PARAGRAPHS */
  h1, h2, h3, h4 {
    line-height: 1.25; /* Bigger text is often nicer with smaller line height */
    font-weight: bold; /* Browser default. Use `normal` for less bulky titles */
  }
  h1 {
      margin: 0.5em 0 .5em; /* Titles should be close to the text they describe */
      font-size: 2em;
  }
  h2 {
      margin: 2em 0 .5em; /* Titles should be close to the text they describe */
      font-size: 1.5em;}
  h3 {
      margin: 3em 0 .5em; /* Titles should be close to the text they describe */
      font-size: 1.2em;}
  h4 {
      margin: 1.5em 0 .5em; /* Titles should be close to the text they describe */
      font-size: 1em;
  }
  ul, ol {
    margin: 1em 0; /* Default for all browsers except IE */
    padding-left: 40px; /* IE has a 40px margin-left instead */
  }
  p {
    margin: 1em 0;
  }
  blockquote {
    margin: 1em 40px; /* Same for all browsers - Customize or remove */
  }
  figure {
    margin: 1em 0; /* Default in HTML5 spec: `1em 40px` */
  }
  
  /* LINKS */
  /* Default browser styles (from Firefox, similar in most browsers) */
  a {
    text-decoration: none;
  }
  a:link,
  a:visited {
      color: DodgerBlue;
  }
  a:active {
      color: #EE0000;
  }
  /* Add your own styles for hover _and_ focus styles */
  a:hover, a:focus {
    text-decoration: none;
  }
  /* Remove dotted outline clicked links - Keeps outline on focus */
  a:active, a:hover {
    outline: none;
  }
  /* No border around images in links */
  a img {
    border: none;
  }
  
  /* MISC TEXT-LEVEL ELEMENTS */
  /* Make quotations and references more visible */
  q, cite {
    font-style: italic;
  }
  /* Remove automatic quotation marks for inline quotations
     (`q {quotes:none}` not implemented in WebKit) */
  q:before, q:after {
    content: "";
  }
  /* Stopping superscript and subscript from adding to the line's leading */
  sup, sub {
    line-height: 0;
  }
  
  /* FORMS */
  fieldset {
    margin: 0; /* Common default is `0 2px` */
    padding: 0; /* Common default (roughly): `.35em .625em .75em` */
    border: none;
  }
  input, button, select {
    vertical-align: middle; /* Helps keep form elements roughly aligned */
  }
  
  select {
    border: 1px solid #aaa;
    border-radius: 3px;
    padding: 5px;
    background-color: transparent;
    padding: 4px;
    color: #333;
  }
  
  /* TABLES */
  table {
    border-collapse: collapse; /* Merges cell borders together */
    /* Browser default: border-collapse: separate; border-spacing: 2px; */
  }
  td, th {
    padding: 1px; /* Same as browser default - set to "0" to remove padding */
    vertical-align: top; /* Default is "middle" */
    text-align: left; /* Default for TH elements is "center" */
  }
  td:first-child, th:first-child {
    empty-cells: hide; /* Hide empty cells when they're the first in the row */
  }
  
  /* Custom stuff on top of the base style sheet */
  .status {
      font-weight: bold;
      font-family: monospace;
      color: white;
      padding: .25em .4em;
      border-radius: .2em;
  }
  .success {
      background-color: forestgreen;
  }
  .failure {
      background-color: orangered;
  }
  .error {
      background-color: firebrick;
  }
  
  .summary a {
      font-weight: 500;
  }
  
  .highlight {
      margin: 0;
  }
  
  .highlight pre {
      padding: 1em;
      border: 1px solid #eee;
      background-color: #f5f5f5;
      margin-bottom: 0.1em;
      overflow-x: auto;
  }
  
  .source {
      margin: 0.3em 0 2em;
      font-size: 90%;
  }
  
  .source a:visited,
  .source a:link {
      color: #666;
      text-decoration: underline;
  }
  .source a:hover, a:focus {
      color: #666;
      text-decoration: underline;
  }
  
  /* Pandas dataframe css */
  /* Taken from: https://github.com/spatialaudio/nbsphinx/blob/fb3ba670fc1ba5f54d4c487573dbc1b4ecf7e9ff/src/nbsphinx.py#L587-L619 */
  
  table.dataframe {
    border: none !important;
    border-collapse: collapse;
    border-spacing: 0;
    border-color: transparent;
    color: black;
    font-size: .9em;
    table-layout: fixed;
    border-radius:6px;
  }
  table.datatable {
    border-radius:6px;
  }
  table.dataframe thead {
    border-bottom: 1px solid black;
    vertical-align: bottom;
  }
  table.dataframe tr,
  table.dataframe th,
  table.dataframe td {
    text-align: left;
    vertical-align: middle;
    padding: 0.5em 0.5em;
    line-height: normal;
    white-space: normal;
    max-width: none;
    border: none;
  }
  table.dataframe th {
    font-weight: bold;
  }
  table.dataframe tbody tr:nth-child(odd) {
    background: #f5f5f5;
  }
  table.datatable.display tbody tr:hover {
    background-color: #ddd !important;
  }
  a.anchor:visited,
  a.anchor:link {
      padding-left: .2em;
      color: #999;
  }
  div.dataTables_filter, div.dataTables_length {
    padding: 20px;
  }
  
  .backtotop {
      text-decoration: none;
      display: flex;
      position: fixed;
      font-size: 50px;
      right: 40px;
      bottom: 40px;
      align-items: center;
      justify-content: center;
      order: 2;
      margin-left: auto;
      z-index: 999;
  }
  
  .priority1 {
      color: purple;
  }
  .priority2 {
      color: firebrick;
  }
  .priority3 {
      color: chocolate;
  }
  td.number {
    text-align: right;
  }
  
  /* Style buttons */
  .btn {
    background-color: DodgerBlue; /* Blue background */
    border: none; /* Remove borders */
    color: white; /* White text */
    padding: 12px 16px; /* Some padding */
    font-size: 16px; /* Set a font size */
    cursor: pointer; /* Mouse pointer on hover */
    min-height: 46px;
    /**
     * Vertically align the icon and the text
     * inside the button
     */
    display: inline-flex;
    flex-direction: row;
    align-items: center;
<<<<<<< HEAD
  }
  
  /* Darker background on mouse-over */
  .btn:hover {
    background-color: RoyalBlue;
  }
  
  /* The main part of the page should adapt to the presence of the sidebar */
  .main {
    margin-left: 200px; /* same as sidebar width to avoid overlaps */
    padding: 1px 16px;
    height: 1000px;
  }
  
  .btn svg {
    width: 1.5rem;
    height: 1.5rem;
    color: white;
  }
  
  /* Select all elements after any other element in a .btn */
  .btn > * + * {
    margin-left: 0.5rem;
  }
  
  #btn_subinfo:hover {
    cursor: pointer;
  }
  
  #btn_subinfo svg {
    width: 1rem;
    height: 1rem;
  }
  
=======
    justify-content: center;
    order: 2;
    margin-left: auto;
    z-index: 999;
}

.priority1 {
    color: purple;
}
.priority2 {
    color: firebrick;
}
.priority3 {
    color: chocolate;
}
td.number {
  text-align: right;
}

/* Style buttons */
.btn {
  background-color: DodgerBlue; /* Blue background */
  border: none; /* Remove borders */
  color: white; /* White text */
  padding: 12px 16px; /* Some padding */
  font-size: 16px; /* Set a font size */
  cursor: pointer; /* Mouse pointer on hover */
  min-height: 46px;
  /**
   * Vertically align the icon and the text
   * inside the button
   */
  display: inline-flex;
  flex-direction: row;
  align-items: center;
}

/* Darker background on mouse-over */
.btn:hover {
  background-color: RoyalBlue;
}

/* The main part of the page should adapt to the presence of the sidebar */
.main {
  margin-left: 200px; /* same as sidebar width to avoid overlaps */
  padding: 1px 16px;
  height: 1000px;
}

.btn svg {
  width: 1.5rem;
  height: 1.5rem;
  color: white;
}

/* Select all elements after any other element in a .btn */
.btn > * + * {
  margin-left: 0.5rem;
}

.space-r-4 > * {
  margin-right: 1rem;
}

#btn_subinfo:hover {
  cursor: pointer;
}

#btn_subinfo svg {
  width: 1rem;
  height: 1rem;
}

#plot_legend {
  display: flex;
  flex-direction: row;
  flex-wrap: wrap;
  padding: 10px;
}

#legend_title {
  font-size: 1.2rem;
  font-weight: bold;
}

#legend_help {
  font-size: 0.75rem;
  color: #475569;
}
>>>>>>> 22e59782
<|MERGE_RESOLUTION|>--- conflicted
+++ resolved
@@ -265,59 +265,10 @@
     display: inline-flex;
     flex-direction: row;
     align-items: center;
-<<<<<<< HEAD
-  }
-  
-  /* Darker background on mouse-over */
-  .btn:hover {
-    background-color: RoyalBlue;
-  }
-  
-  /* The main part of the page should adapt to the presence of the sidebar */
-  .main {
-    margin-left: 200px; /* same as sidebar width to avoid overlaps */
-    padding: 1px 16px;
-    height: 1000px;
-  }
-  
-  .btn svg {
-    width: 1.5rem;
-    height: 1.5rem;
-    color: white;
-  }
-  
-  /* Select all elements after any other element in a .btn */
-  .btn > * + * {
-    margin-left: 0.5rem;
-  }
-  
-  #btn_subinfo:hover {
-    cursor: pointer;
-  }
-  
-  #btn_subinfo svg {
-    width: 1rem;
-    height: 1rem;
-  }
-  
-=======
     justify-content: center;
     order: 2;
     margin-left: auto;
     z-index: 999;
-}
-
-.priority1 {
-    color: purple;
-}
-.priority2 {
-    color: firebrick;
-}
-.priority3 {
-    color: chocolate;
-}
-td.number {
-  text-align: right;
 }
 
 /* Style buttons */
@@ -361,10 +312,6 @@
   margin-left: 0.5rem;
 }
 
-.space-r-4 > * {
-  margin-right: 1rem;
-}
-
 #btn_subinfo:hover {
   cursor: pointer;
 }
@@ -372,22 +319,4 @@
 #btn_subinfo svg {
   width: 1rem;
   height: 1rem;
-}
-
-#plot_legend {
-  display: flex;
-  flex-direction: row;
-  flex-wrap: wrap;
-  padding: 10px;
-}
-
-#legend_title {
-  font-size: 1.2rem;
-  font-weight: bold;
-}
-
-#legend_help {
-  font-size: 0.75rem;
-  color: #475569;
-}
->>>>>>> 22e59782
+}
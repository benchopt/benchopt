--- conflicted
+++ resolved
@@ -145,14 +145,9 @@
                 });
             });
         </script>
-<<<<<<< HEAD
-        <script type="text/javascript" src="${static_dir}/symbols.js"></script>
-        <script type="text/javascript" src="${static_dir}/result.js"></script>
-=======
-
         <script type="text/javascript">
+            ${result['symbols.js']}
             ${result['result.js']}
         </script>
->>>>>>> 3f7e38d4
     </body>
 </html>
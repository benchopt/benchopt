<%
    benchmark_name = benchmark.replace("benchmark_", "").replace("_", " ")
%>
<!DOCTYPE html>
<html>
    <head>
        <meta charset="utf-8" />
        <link rel="icon" href="data:image/svg+xml,<svg xmlns=%22http://www.w3.org/2000/svg%22 viewBox=%220 0 100 100%22><text y=%22.9em%22 font-size=%2290%22>📈</text></svg>">
        <meta name="viewport" content="width=device-width, initial-scale=1.0">
        <link rel="preconnect" href="https://fonts.googleapis.com">
        <link rel="preconnect" href="https://fonts.gstatic.com" crossorigin>
        <link href="https://fonts.googleapis.com/css2?family=Kanit:wght@300&display=swap" rel="stylesheet">

        <title>Result on ${benchmark_name} benchmark</title>

        <style>
            ${static['utilities.css']}

            ${static['hover_index.css']}
        </style>
    </head>
    <body>
        <!-- Two main columns container -->
        <div class="flex">
            <!-- Left column on big screen (plot selectors) -->
            <div class="hidden lg:flex flex-col w-96 bg-gray-700">
                <div class="h-screen">
                    <div class="px-8 h-16 flex items-center bg-gray-800">
                        <h1 class="ml11">
                            <span class="text-wrapper">
                                <span class="line line1"></span>
                                <span id="brand" class="hidden letters text-2xl text-white">Benchopt</span>
                            </span>
                        </h1>
                    </div>
                    <div class="flex-1 flex flex-col">
                        <div class="mt-10 px-8">
                            <label for="dataset_selector" class="block text-sm font-medium text-white">Dataset:</label>
                            <div class="mt-1 rounded-md shadow-sm">
                                <select id="dataset_selector" class="focus:ring-blue-500 focus:border-blue-500 block w-full h-8 px-4 sm:text-sm border-gray-300 rounded-md" onchange="setState({dataset: this.value})">
                                    % for data in result['dataset_names']:
                                    <option value="${data}">${data}</option>
                                    %endfor
                                </select>
                            </div>
                        </div>
                        <div class="mt-8 px-8">
                            <label for="objective_selector" class="block text-sm font-medium text-white">Objective:</label>
                            <div class="mt-1 rounded-md shadow-sm">
                                <select id="objective_selector" class="focus:ring-blue-500 focus:border-blue-500 block w-full h-8 px-4 sm:text-sm border-gray-300 rounded-md" onchange="setState({objective: this.value})">
                                    % for obj in result['objective_names']:
                                    <option value="${obj}">${obj}</option>
                                    %endfor
                                </select>
                            </div>
                        </div>
                        <div class="mt-8 px-8">
                            <label for="objective_column" class="block text-sm font-medium text-white">Objective column</label>
                            <div class="mt-1 rounded-md shadow-sm">
                                <select id="objective_column" class="focus:ring-blue-500 focus:border-blue-500 block w-full h-8 px-4 sm:text-sm border-gray-300 rounded-md" onchange="setState({objective_column: this.value})">
                                    % for obj_col in result['obj_cols']:
                                    <option value="${obj_col}">${obj_col}</option>
                                    %endfor
                                </select>
                            </div>
                        </div>
                        <div class="mt-8 px-8">
                            <label for="plot_kind" class="block text-sm font-medium text-white">Chart type</label>
                            <div class="mt-1 rounded-md shadow-sm">
                                <select id="plot_kind" class="focus:ring-blue-500 focus:border-blue-500 block w-full h-8 px-4 sm:text-sm border-gray-300 rounded-md" onchange="setState({plot_kind: this.value})">
                                    % for kind in result['kinds']:
                                    <option value="${kind}">${kind}</option>
                                    %endfor
                                </select>
                            </div>
                        </div>
                        <div id="scale-form-group" class="mt-8 px-8">
                            <label for="change_scaling" class="block text-sm font-medium text-white">Scale</label>
                            <div class="mt-1 rounded-md shadow-sm">
                                <select id="change_scaling" class="focus:ring-blue-500 focus:border-blue-500 block w-full h-8 px-4 sm:text-sm border-gray-300 rounded-md" onchange="setState({scale: this.value})">
                                    <option value="semilog-y">semilog-y</option>
                                    <option value="semilog-x">semilog-x</option>
                                    <option value="loglog">loglog</option>
                                    <option value="linear">linear</option>
                                </select>
                            </div>
                        </div>
                        <div id="xaxis-type-form-group" class="mt-8 px-8">
                            <label for="change_scaling" class="block text-sm font-medium text-white">X-axis</label>
                            <div class="mt-1 rounded-md shadow-sm">
                                <select id="change_xaxis_type" class="focus:ring-blue-500 focus:border-blue-500 block w-full h-8 px-4 sm:text-sm border-gray-300 rounded-md" onchange="setState({xaxis_type: this.value})">
                                   <!-- options will be added dynamically -->
                                </select>
                            </div>
                        </div>
                        <div class="flex items-center justify-between mt-8 px-8">
                            <div class="block text-sm font-medium text-white">Quantiles</div>
                            <label class="block switch">
                                <input id="change_shades" type="checkbox" checked onchange="setState({with_quantiles: this.checked})">
                                <span class="slider round"></span>
                            </label>
                        </div>
                    </div>
                </div>
            </div>
            <!-- Right column on big screen and main column on mobile -->
            <div class="w-full flex flex-col overflow-scroll">
                <!-- Main menu -->
                <nav class="bg-blue-600">
                    <div class="px-4">
                        <div class="relative flex items-center justify-between h-16">
                            <!-- mobile navbar -->
                            <div class="absolute inset-0 flex items-center justify-between lg:hidden">
                                <!-- Mobile menu brand text -->
                                <span class="text-white text-xl">
                                    Benchopt
                                </span>
                                <!-- Mobile menu button-->
                                <button type="button" id="btn-main-menu" class="inline-flex items-center justify-center p-2 rounded-md text-white focus:outline-none focus:ring-2 focus:ring-inset focus:ring-white" aria-controls="mobile-menu" aria-expanded="false">
                                    <span class="sr-only">Open main menu</span>
                                    <svg class="block h-6 w-6" xmlns="http://www.w3.org/2000/svg" fill="none" viewBox="0 0 24 24" stroke-width="2" stroke="currentColor" aria-hidden="true">
                                        <path stroke-linecap="round" stroke-linejoin="round" d="M4 6h16M4 12h16M4 18h16" />
                                    </svg>
                                    <svg class="hidden h-6 w-6" xmlns="http://www.w3.org/2000/svg" fill="none" viewBox="0 0 24 24" stroke-width="2" stroke="currentColor" aria-hidden="true">
                                        <path stroke-linecap="round" stroke-linejoin="round" d="M6 18L18 6M6 6l12 12" />
                                    </svg>
                                </button>
                            </div>
                            <!-- big screen navbar-->
                            <div class="flex-1 flex items-center justify-center lg:items-stretch lg:justify-start">
                                <div class="hidden lg:block">
                                    <div class="flex space-x-4">
                                        <a href="${home}" class="text-gray-100 hover:bg-blue-800 hover:text-white px-3 py-2 rounded-md text-sm font-medium" aria-current="page">Home</a>
                                        <a href="https://benchopt.github.io" class="text-gray-100 hover:bg-blue-800 hover:text-white px-3 py-2 rounded-md text-sm font-medium" target="_blank">Website</a>
                                        <a href="https://github.com/benchopt/benchopt" class="text-gray-100 hover:bg-blue-800 hover:text-white px-3 py-2 rounded-md text-sm font-medium" target="_blank">Github</a>
                                    </div>
                                </div>
                            </div>
                        </div>
                    </div>
                    <!-- Mobile menu, show/hide based on menu state. -->
                    <div class="hidden" id="mobile-menu">
                        <div class="px-2 pt-2 pb-3 space-y-1">
                            <a href="${home}" class="text-white block px-3 py-2 rounded-md text-base font-medium" aria-current="page">Home</a>
                            <a href="https://benchopt.github.io" class="text-white block px-3 py-2 rounded-md text-base font-medium">Website</a>
                            <a href="https://github.com/benchopt/benchopt" class="text-white block px-3 py-2 rounded-md text-base font-medium">Github</a>
                            <a href="${result['fname']}" class="text-white block px-3 py-2 rounded-md text-base font-medium">Download data</a>
                        </div>
                    </div>
                </nav>

                <!-- Plot menu for mobiles -->
                <nav class="lg:hidden bg-gray-700">
                    <div class="px-4" id="btn-plot-config">
                        <div class="relative flex items-center justify-between h-10">
                            <div class="absolute inset-0 flex items-center justify-between lg:hidden">
                                <!-- Mobile menu button-->
                                <span class="flex items-center space-x-2 text-white">
                                    <span>Change plot</span>
                                    <svg xmlns="http://www.w3.org/2000/svg" class="h-5 w-5" fill="none" viewBox="0 0 24 24" stroke="currentColor" stroke-width="2">
                                        <path stroke-linecap="round" stroke-linejoin="round" d="M13 5l7 7-7 7M5 5l7 7-7 7" />
                                    </svg>
                                </span>
                                <button type="button" class="inline-flex items-center justify-center p-2 rounded-md text-white focus:outline-none focus:ring-2 focus:ring-inset focus:ring-white" aria-controls="mobile-menu" aria-expanded="false">
                                    <span class="sr-only">Open main menu</span>
                                    <svg xmlns="http://www.w3.org/2000/svg" class="h-5 w-5" fill="none" viewBox="0 0 24 24" stroke="currentColor" stroke-width="2">
                                        <path stroke-linecap="round" stroke-linejoin="round" d="M10.325 4.317c.426-1.756 2.924-1.756 3.35 0a1.724 1.724 0 002.573 1.066c1.543-.94 3.31.826 2.37 2.37a1.724 1.724 0 001.065 2.572c1.756.426 1.756 2.924 0 3.35a1.724 1.724 0 00-1.066 2.573c.94 1.543-.826 3.31-2.37 2.37a1.724 1.724 0 00-2.572 1.065c-.426 1.756-2.924 1.756-3.35 0a1.724 1.724 0 00-2.573-1.066c-1.543.94-3.31-.826-2.37-2.37a1.724 1.724 0 00-1.065-2.572c-1.756-.426-1.756-2.924 0-3.35a1.724 1.724 0 001.066-2.573c-.94-1.543.826-3.31 2.37-2.37.996.608 2.296.07 2.572-1.065z" />
                                        <path stroke-linecap="round" stroke-linejoin="round" d="M15 12a3 3 0 11-6 0 3 3 0 016 0z" />
                                    </svg>
                                </button>
                            </div>
                        </div>
                    </div>
                    <!-- Mobile menu, show/hide based on menu state. -->
                    <div class="hidden" id="mobile-plot-form">
                        <div class="px-2 pt-2 pb-3 space-y-4">
                            <div class="px-8">
                                <label for="dataset_selector" class="block text-sm font-medium text-white">Dataset:</label>
                                <div class="mt-1 rounded-md shadow-sm">
                                    <select id="dataset_selector" class="focus:ring-blue-500 focus:border-blue-500 block w-full h-8 px-4 sm:text-sm border-gray-300 rounded-md" onchange="setState({dataset: this.value})">
                                        % for data in result['dataset_names']:
                                        <option value="${data}">${data}</option>
                                        %endfor
                                    </select>
                                </div>
                            </div>
                            <div class="px-8">
                                <label for="objective_selector" class="block text-sm font-medium text-white">Objective:</label>
                                <div class="mt-1 rounded-md shadow-sm">
                                    <select id="objective_selector" class="focus:ring-blue-500 focus:border-blue-500 block w-full h-8 px-4 sm:text-sm border-gray-300 rounded-md" onchange="setState({objective: this.value})">
                                        % for obj in result['objective_names']:
                                        <option value="${obj}">${obj}</option>
                                        %endfor
                                    </select>
                                </div>
                            </div>
                            <div class="px-8">
                                <label for="objective_column" class="block text-sm font-medium text-white">Objective column</label>
                                <div class="mt-1 rounded-md shadow-sm">
                                    <select id="objective_column" class="focus:ring-blue-500 focus:border-blue-500 block w-full h-8 px-4 sm:text-sm border-gray-300 rounded-md" onchange="setState({objective_column: this.value})">
                                        % for obj_col in result['obj_cols']:
                                        <option value="${obj_col}">${obj_col}</option>
                                        %endfor
                                    </select>
                                </div>
                            </div>
                            <div class="px-8">
                                <label for="plot_kind" class="block text-sm font-medium text-white">Chart type</label>
                                <div class="mt-1 rounded-md shadow-sm">
                                    <select id="plot_kind" class="focus:ring-blue-500 focus:border-blue-500 block w-full h-8 px-4 sm:text-sm border-gray-300 rounded-md" onchange="setState({plot_kind: this.value})">
                                        % for kind in result['kinds']:
                                        <option value="${kind}">${kind}</option>
                                        %endfor
                                    </select>
                                </div>
                            </div>
                            <div id="scale-form-group" class="px-8">
                                <label for="change_scaling" class="block text-sm font-medium text-white">Scale</label>
                                <div class="mt-1 rounded-md shadow-sm">
                                    <select id="change_scaling" class="focus:ring-blue-500 focus:border-blue-500 block w-full h-8 px-4 sm:text-sm border-gray-300 rounded-md" onchange="setState({scale: this.value})">
                                        <option value="semilog-y">semilog-y</option>
                                        <option value="semilog-x">semilog-x</option>
                                        <option value="loglog">loglog</option>
                                        <option value="linear">linear</option>
                                    </select>
                                </div>
                            </div>
                            <div id="xaxis-type-form-group" class="mt-8 px-8">
                                <label for="change_scaling" class="block text-sm font-medium text-white">X-axis</label>
                                <div class="mt-1 rounded-md shadow-sm">
                                    <select id="change_xaxis_type_mobile" class="focus:ring-blue-500 focus:border-blue-500 block w-full h-8 px-4 sm:text-sm border-gray-300 rounded-md" onchange="setState({xaxis_type: this.value})">
                                       <!-- options will be added dynamically -->
                                    </select>
                                </div>
                            </div>
                            <div class="flex items-center justify-between mt-8 px-8">
                                <div class="block text-sm font-medium text-white">Quantiles</div>
                                <label class="block switch">
                                    <input id="change_shades" type="checkbox" checked onchange="setState({with_quantiles: this.checked})">
                                    <span class="slider round"></span>
                                </label>
                            </div>
                        </div>
                    </div>
                </nav>

                <!-- Page heading -->
                <div class="px-4 pt-4 pb-1 md:py-4 lg:flex lg:items-center lg:justify-between">
                    <div class="flex-1 min-w-0">
                        <h2 class="w-full text-center lg:text-left text-2xl font-bold leading-7 text-gray-900 sm:text-3xl sm:truncate">Result on ${benchmark_name} benchmark</h2>
                        <div class="mt-1 flex flex-wrap justify-center lg:justify-start sm:mt-0">
                            % for name, val in result['sysinfo']['main'].items():
                            % if val != "":
                            <div class="mt-2 sm:mr-6 hidden md:flex items-center text-sm text-gray-500">
                                <span class="font-bold"></span>${name.upper()} : ${val}
                            </div>
                            % endif
                            % endfor
                            <div class="mt-2">
                                <button class="inline-flex items-center px-2 py-1 space-x-2 border border-gray-500 rounded-md shadow-sm text-sm font-medium text-gray-500 bg-white hover:bg-gray-100 focus:outline-none focus:ring-2 focus:ring-offset-2 focus:ring-gray-500" onclick="document.getElementById('system-modal').style.display = 'block'">
                                    <svg xmlns="http://www.w3.org/2000/svg" class="h-4 w-4" fill="none" viewBox="0 0 24 24" stroke="currentColor" stroke-width="2">
                                        <path stroke-linecap="round" stroke-linejoin="round" d="M12 9v3m0 0v3m0-3h3m-3 0H9m12 0a9 9 0 11-18 0 9 9 0 0118 0z" />
                                    </svg>
                                    <span class="hidden md:inline-block text-sm">Show more</span>
                                    <span class="md:hidden text-sm">Show system information</span>
                                </button>
                            </div>
                        </div>
                    </div>
                    <div class="hidden lg:flex mt-5 lg:mt-0 lg:ml-4">
                        <span>
                            <a href="${result['fname']}" class="inline-flex items-center px-4 py-2 space-x-2 border border-transparent rounded-md shadow-sm text-sm font-medium text-white bg-blue-600 hover:bg-blue-700 focus:outline-none focus:ring-2 focus:ring-offset-2 focus:ring-blue-500">
                                <svg xmlns="http://www.w3.org/2000/svg" class="h-6 w-6" fill="none" viewBox="0 0 24 24" stroke="currentColor" stroke-width="2">
                                    <path stroke-linecap="round" stroke-linejoin="round" d="M4 16v1a3 3 0 003 3h10a3 3 0 003-3v-1m-4-4l-4 4m0 0l-4-4m4 4V4" />
                                </svg>
                                <span class="hidden lg:inline">Download data</span>
                            </a>
                        </span>
                    </div>
                </div>

                <!-- Plot -->
                <div id="unique_plot"></div>
                <div id="legend_container" class="py-10 bg-slate-200">
                    <div id="legend_title" class="px-10 mb-4">
                        Solvers <span id="legend_help">(Click on a solver to hide it or double click to hide all the others)</span>
                    </div>
                    <div id="plot_legend" class="px-10 space-r-2"></div>
                </div>
            </div>
        </div>

        <!-- System information modal -->
        <div id="system-modal" class="hidden relative z-10" aria-labelledby="modal-title" role="dialog" aria-modal="true">
            <div class="fixed inset-0 bg-gray-500 bg-opacity-75 transition-opacity"></div>
            <div class="fixed z-10 inset-0 overflow-y-auto">
                <div class="flex items-end sm:items-center justify-center min-h-full p-4 text-center sm:p-0">
                    <div class="relative bg-white rounded-lg text-left overflow-hidden shadow-xl transform transition-all sm:my-8 sm:max-w-lg sm:w-full">
                        <div class="bg-white px-4 pt-5 pb-4 sm:p-6 sm:pb-4">
                            <div class="sm:flex sm:items-start">
                                <div class="mx-auto flex-shrink-0 flex items-center justify-center h-12 w-12 rounded-full bg-blue-100 sm:mx-0 sm:h-10 sm:w-10">
                                    <svg xmlns="http://www.w3.org/2000/svg" class="h-6 w-6 text-blue-600" fill="none" viewBox="0 0 24 24" stroke="currentColor" stroke-width="2">
                                        <path stroke-linecap="round" stroke-linejoin="round" d="M13 16h-1v-4h-1m1-4h.01M21 12a9 9 0 11-18 0 9 9 0 0118 0z" />
                                    </svg>
                                </div>
                                <div class="mt-3 text-center sm:mt-0 sm:ml-4 sm:text-left">
                                    <h3 class="text-lg leading-6 font-medium text-gray-900" id="modal-title">System information</h3>
                                    <div class="mt-2">
                                        <ul class="text-sm text-gray-500">
                                            % for name, val in result['sysinfo']['main'].items():
                                            % if val != "":
                                            <li> <b>${name.upper()}</b>: ${val} </li>
                                            % endif
                                            % endfor
                                            % for key_sub, val_sub in result['sysinfo']['sub'].items():
                                            % if val_sub != "":
                                            <li> <b>${key_sub}</b>: ${val_sub} </li>
                                            % endif
                                            %endfor
                                            % for key_ter, val_ter in result['sysinfo']['ter'].items():
                                            % if val_ter != "":
                                            <%
                                            val = val_ter.split()
                                            val = [''.join(l for l in item if l.isalnum() or l in [".", "_", '=']) for item in val]
                                            val = " ".join(val)
                                        %>
                                            <li> <b>${key_ter}</b>: ${val} </li>
                                            % endif
                                            %endfor
                                        </ul>
                                    </div>
                                </div>
                            </div>
                        </div>
                        <div class="bg-gray-50 px-4 py-3 sm:px-6 sm:flex sm:flex-row-reverse">
                            <button type="button" class="mt-3 w-full inline-flex justify-center rounded-md border border-gray-300 shadow-sm px-4 py-2 bg-white text-base font-medium text-gray-700 hover:bg-gray-50 focus:outline-none focus:ring-2 focus:ring-offset-2 focus:ring-blue-500 sm:mt-0 sm:ml-3 sm:w-auto sm:text-sm" onclick="document.getElementById('system-modal').style.display = 'none'">Close</button>
                        </div>
                    </div>
                </div>
            </div>
        </div>

        <script src="https://cdn.plot.ly/plotly-2.12.1.min.js"></script>
        <!-- Used for the brand animation -->
        <script src="https://cdnjs.cloudflare.com/ajax/libs/animejs/2.0.2/anime.min.js"></script>
        <!-- Define the brand animation -->
        <script>
            var textWrapper = document.querySelector('.ml11 .letters');
            textWrapper.innerHTML = textWrapper.textContent.replace(/([^\x00-\x80]|\w)/g, "<span class='letter'>$&</span>");

            window.addEventListener('load', () => {
                document.getElementById('brand').style.display = 'inline';

                anime.timeline({loop: false})
                    .add({
                        targets: '.ml11 .line',
                        scaleY: [0,1],
                        opacity: [0.5,1],
                        easing: "easeOutExpo",
                        duration: 700
                    })
                    .add({
                        targets: '.ml11 .line',
                        translateX: [0, document.querySelector('.ml11 .letters').getBoundingClientRect().width + 10],
                        easing: "easeOutExpo",
                        duration: 700,
                        delay: 100
                    }).add({
                        targets: '.ml11 .letter',
                        opacity: [0,1],
                        easing: "easeOutExpo",
                        duration: 600,
                        offset: '-=775',
                        delay: (el, i) => 34 * (i+1)
                    }).add({
                        targets: '.ml11 .line',
                        scaleY: [1,0],
                        opacity: [1,0.5],
                        easing: "easeOutExpo",
                        duration: 700,
                        translateX: [document.querySelector('.ml11 .letters').getBoundingClientRect().width + 10, document.querySelector('.ml11 .letters').getBoundingClientRect().width + 10],
                    });
            });
        </script>
        <!-- Manage plot -->
        <script>
            window.data = ${result['json']};

            window.addEventListener("load", () => {
                // Initialize plot state
                setState({
                    'dataset': document.getElementById('dataset_selector').value,
                    'objective': document.getElementById('objective_selector').value,
                    'objective_column': document.getElementById('objective_column').value,
                    'plot_kind': document.getElementById('plot_kind').value,
                    'scale': document.getElementById('change_scaling').value,
                    'with_quantiles': document.getElementById('change_shades').checked,
<<<<<<< HEAD
                    'hidden_solvers': [],
                    'disabled_solvers_accordions': []
=======
                    'xaxis_type':  document.getElementById('change_xaxis_type').value || "Time",
                    'hidden_solvers': []
>>>>>>> 4dbec893
                });
            });
        </script>
        <script type="text/javascript">
            ${static['symbols.js']}
            ${static['result.js']}
        </script>
    </body>
</html><|MERGE_RESOLUTION|>--- conflicted
+++ resolved
@@ -395,13 +395,10 @@
                     'plot_kind': document.getElementById('plot_kind').value,
                     'scale': document.getElementById('change_scaling').value,
                     'with_quantiles': document.getElementById('change_shades').checked,
-<<<<<<< HEAD
                     'hidden_solvers': [],
                     'disabled_solvers_accordions': []
-=======
                     'xaxis_type':  document.getElementById('change_xaxis_type').value || "Time",
                     'hidden_solvers': []
->>>>>>> 4dbec893
                 });
             });
         </script>

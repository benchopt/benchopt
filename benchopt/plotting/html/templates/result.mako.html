--- conflicted
+++ resolved
@@ -451,7 +451,7 @@
         </script>
         <!-- Manage plot -->
         <script>
-            window._custom_plots = ${result['json_custom_plots']};
+            window._custom_plots = ${result['json_plots']};
             window.metadata = ${json.dumps(result['metadata'])};
 
             window.addEventListener("load", () => {
@@ -462,13 +462,7 @@
                     'with_quantiles': document.getElementById('change_shades').checked,
                     'suboptimal_curve': document.getElementById('change_suboptimal').checked,
                     'relative_curve': document.getElementById('change_relative').checked,
-<<<<<<< HEAD
                     'hidden_solvers': [],
-=======
-                    'xaxis_type':  document.getElementById('change_xaxis_type').value || "Time",
-                    'yaxis_type':  document.getElementById('change_xaxis_type').value || "Time",
-                    'hidden_curves': [],
->>>>>>> 37826f5e
                     % for custom_kind in result["custom_plot_params"]:
                         % for custom_param in result["custom_plot_params"][custom_kind]:
                             '${custom_kind}_${custom_param}': document.getElementById('change_${custom_kind}_${custom_param}').value,

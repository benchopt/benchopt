--- conflicted
+++ resolved
@@ -36,12 +36,7 @@
 """
 
 DEFAULT_BENCHMARK_CONFIG = {
-<<<<<<< HEAD
-    'plots': "'objective_curve'",  # "'suboptimality_curve'",
-    'name': None
-=======
-    'plots': ["suboptimality_curve"],
->>>>>>> 1db58f57
+    'plots': ["objective_curve"],  # suboptimality_curve
 }
 """
 * ``plots``, *list*: Select the plots to display for the benchmark. Should be

import time
import math

<<<<<<< HEAD
=======
from .config import DEBUG
from .utils.colorify import print_normalize

>>>>>>> 1260dbfb

# Possible stop strategies
STOPPING_STRATEGIES = {'iteration', 'tolerance', 'callback'}

EPS = 1e-10
PATIENCE = 3


# Define some constants
# TODO: better parametrize this?
MIN_TOL = 1e-15
MAX_ITER = int(1e12)
INFINITY = 3e38  # see: np.finfo('float32').max

RHO = 1.5
RHO_INC = 1.2  # multiplicative update if rho is too small


class StoppingCriterion():
    """Class to check if we need to stop an algorithm.

    This base class will check for the timeout and the max_run.
    It should be sub-classed to check for the convergence of the algorithm.

    This class also handles the detection of diverging solvers and prints the
    progress if given a ``prgress_str``.

    Instances of this class should only be created with `cls._get_instance`,
    to make sure the class holds the proper attirbutes. This factory mechanism
    allow for easy subclassing without requesting to call the `super.__init___`
    in the subclass.

    Similarly, sub-classes should implement `check-convergence` to check if the
    algorithm has converged. This function will be called internally as a hook
    in `should_stop`, which also handles `timeout`, `max_runs` and
    plateau detection.

    Parameters
    ----------
    **kwargs : dict
        All parameters passed when instanciating the StoppingCriterion. This
        will be used to re-create the criterion with extra arguments in the
        runner.
    strategy : str in {'iteration', 'tolerance', 'callback'}
        How the different precision solvers are called. Can be one of:
        - ``'iteration'``: call the run method with max_iter number increasing
        logarithmically to get more an more precise points.
        - ``'tolerance'``: call the run method with tolerance deacreasing
        logarithmically to get more and more precise points.
        - ``'callback'``: call the run method with a callback that will compute
        the objective function on a logarithmic scale. After each iteration,
        the callback should be called with the current iterate solution.
    """
    kwargs = None

    def __init__(self, strategy=None, **kwargs):

        assert strategy in STOPPING_STRATEGIES, (
            f"strategy should be in {STOPPING_STRATEGIES}. Got '{strategy}'."
        )

        self.kwargs = kwargs
        self.strategy = strategy

    def get_runner_instance(self, max_runs=1, timeout=None, output=None,
                            solver=None):
        """Copy the stopping criterion and set the parameters that depends on
        how benchopt runner is called.

        Parameters
        ----------
        max_runs : int
            The maximum number of solver runs to perform to estimate
            the convergence curve.
        timeout : float
            The maximum duration in seconds of the solver run.
        output : TerminalOutput or None
            Object to format string to display the progress of the solver.
        solver : BaseSolver
            The solver for which this stopping criterion is called. Used to get
            overridden ``stopping_strategy`` and ``get_next``.

        Returns
        -------
        stopping_criterion : StoppingCriterion
            The stopping criterion instance to use in the runner, with
            correct timeout and max_runs parameters.
        """

        # Check that the super constructor is correctly called in the
        # sub-classes
        if self.kwargs is None:
            raise ValueError(
                f"{self.__class__.__name__} is a subclass of StoppingCriterion"
                " but did not called super().__init__(**kwargs) with all its "
                "parameters in its constructor. See XXX for details on how "
                "to implement a new StoppingCriterion."
            )

        # Get strategy from solver
        strategy = solver._solver_strategy
        assert strategy in STOPPING_STRATEGIES, (
            f"stop_strategy should be in {STOPPING_STRATEGIES}. "
            f"Got '{strategy}'."
        )

        # Create a new instance of the class
        stopping_criterion = self.__class__(
            **self.kwargs, strategy=strategy
        )

        # Set stopping criterion parameters depending on run parameters
        stopping_criterion.rho = RHO
        stopping_criterion.timeout = timeout
        stopping_criterion.max_runs = max_runs
        stopping_criterion.output = output
        stopping_criterion.solver = solver

        # Override get_next_stop_val if ``get_next`` is implemented for solver.
        if hasattr(solver, 'get_next'):
            assert (
                callable(solver.get_next)
                # and type(solver.get_next) == staticmethod
            ), "if defined, get_next should be a static method of the solver."
            try:
                solver.get_next(0)
            except TypeError:
                raise ValueError(
                    "get_next(0) throw a TypeError. Verify that `get_next` "
                    "signature is get_next(stop_val) and that it is "
                    "a staticmethod."
                )

            stopping_criterion.get_next_stop_val = solver.get_next

        # Store running arguments
        if timeout is not None:
            stopping_criterion._deadline = time.time() + timeout
        else:
            stopping_criterion._deadline = None
        stopping_criterion._prev_objective_value = 1e100

        return stopping_criterion

    def init_stop_val(self):
        stop_val = (
            INFINITY if self.strategy == 'tolerance' else 0
        )

        if self.output is not None:
            self.output.debug(
                f"Calling solver {self.solver} with stop val: {stop_val}"
            )
            self.output.progress('initialization')
        return stop_val

    def should_stop(self, stop_val, cost_curve):
        """Base call to check if we should stop running a solver.

        This base call checks for the timeout and the max number of runs.
        It also notifies the runner if the curve is too flat, to increase
        the number of points between 2 evaluations of the objective.

        Parameters
        ----------
        stop_val : int | float
            Corresponds to stopping criterion of the underlying algorithm, such
            as ``tol`` or ``max_iter``.
        cost_curve : list of dict
            List of dict containing the values associated to the objective at
            each evaluated points.

        Returns
        -------
        stop : bool
            Whether or not we should stop the algorithm.
        status : str
            Reason why the algorithm was stopped if stop is True.
        next_stop_val : int | float
            Next value for the stopping criterion. This value depends on the
            stop strategy for the solver.
        """
        # Modify the criterion state:
        # - compute the number of run with the curve. We need to remove 1 as
        #   it contains the initial evaluation.
        # - compute the delta_objective for debugging and stalled progress.
        n_eval = len(cost_curve) - 1
        objective_value = cost_curve[-1]['objective_value']
        delta_objective = self._prev_objective_value - objective_value
        delta_objective /= cost_curve[0]['objective_value']
        self._prev_objective_value = objective_value

        # default value for is_flat
        is_flat = False

        # check the different conditions:
        #     timeout / max_runs / diverging / stopping_criterion
        if self._deadline is not None and time.time() > self._deadline:
            stop = True
            status = 'timeout'

        elif n_eval == self.max_runs:
            stop = True
            status = 'max_runs'

        elif delta_objective < -1e5:
            stop = True
            status = 'diverged'

        else:
            # Call the sub-class hook, used to check stopping criterion
            # on the curve.
            stop, progress = self.check_convergence(cost_curve)

            # Display the progress if necessary
            progress = max(n_eval / self.max_runs, progress)

            # Compute status and notify the runner if the curve is flat.
            status = 'done' if stop else 'running'
            is_flat = delta_objective == 0

        if stop and self.output is not None:
            self.output.debug(
                f"Exit with delta_objective = {delta_objective:.2e} and "
                f"n_eval={n_eval:.1e}."
            )

        if is_flat:
            self.rho *= RHO_INC
            self.output.debug(f"curve is flat -> increasing rho: {self.rho}")

        stop_val = self.get_next_stop_val(stop_val)

        if status == 'running' and self.output is not None:
            self.output.debug(
                f"Calling with stop val: {stop_val}"
            )
            self.output.progress(progress=progress)

        return stop, status, stop_val

    def check_convergence(self, cost_curve):
        """Check if the solver should be stopped based on the objective curve.

        Parameters
        ----------
        cost_curve : list of dict
            List of dict containing the values associated to the objective at
            each evaluated points.

        Returns
        -------
        stop : bool
            Whether or not we should stop the algorithm.
        progress : float
            Measure of how far the solver is from convergence.
            This should be in [0, 1], 0 meaning no progress and 1 meaning
            that the solver has converged.
        """
        return False, 0

    @staticmethod
    def _reconstruct(klass, kwargs, runner_kwargs):
        criterion = klass(**kwargs)
        return criterion.get_runner_instance(**runner_kwargs)

    def __reduce__(self):
        kwargs = dict(
            strategy=self.strategy, **self.kwargs
        )
        runner_kwargs = dict(
            max_runs=self.max_runs, timeout=self.timeout,
            output=self.output, solver=self.solver
        )
        return self._reconstruct, (self.__class__, kwargs, runner_kwargs)

    def get_next_stop_val(self, stop_val):
        if self.strategy == "tolerance":
            return min(1, max(stop_val / self.rho, MIN_TOL))
        else:
            return max(stop_val + 1, min(int(self.rho * stop_val), MAX_ITER))


class SufficientDescentCriterion(StoppingCriterion):
    """Stopping criterion based on sufficient descent.

    The solver will be stopped once successive evaluations do not make enough
    progress. The number of successive evaluation and the definition of
    sufficient progress is controled by ``eps`` and ``patience``.

    Parameters
    ----------
    eps :  float (default: benchopt.stopping_criterion.EPS)
        The objective function change is considered as insufficient when it is
        in the interval ``[-eps, eps]``.
    patience :  float (default: benchopt.stopping_criterion.PATIENCE)
        The solver is stopped after ``patience`` successive insufficient
        updates.
    strategy : str in {'iteration', 'tolerance', 'callback'}
        How the different precision solvers are called. Can be one of:
        - ``'iteration'``: call the run method with max_iter number increasing
        logarithmically to get more an more precise points.
        - ``'tolerance'``: call the run method with tolerance deacreasing
        logarithmically to get more and more precise points.
        - ``'callback'``: call the run method with a callback that will compute
        the objective function on a logarithmic scale. After each iteration,
        the callback should be called with the current iterate solution.
    """

    def __init__(self, eps=EPS, patience=PATIENCE, strategy='iteration'):
        self.eps = eps
        self.patience = patience

        self._delta_objectives = []
        self._objective_value = 1e100

        super().__init__(
            eps=eps, patience=patience, strategy=strategy
        )

    def check_convergence(self, cost_curve):
        """Check if the solver should be stopped based on the objective curve.

        Parameters
        ----------
        cost_curve : list of dict
            List of dict containing the values associated to the objective at
            each evaluated points.

        Returns
        -------
        stop : bool
            Whether or not we should stop the algorithm.
        progress : float
            Measure of how far the solver is from convergence.
            This should be in [0, 1], 0 meaning no progress and 1 meaning
            that the solver has converged.
        """
        # Compute the current objective
        objective_value = cost_curve[-1]['objective_value']
        delta_objective = self._objective_value - objective_value
        delta_objective /= cost_curve[0]['objective_value']
        self._objective_value = objective_value

        # Store only the last ``patience`` values for progress
        self._delta_objectives.append(delta_objective)
        if len(self._delta_objectives) > self.patience:
            self._delta_objectives.pop(0)

        delta = max(self._delta_objectives)
        if (-self.eps <= delta <= self.eps):
            return True, 1

        progress = math.log(max(abs(delta), self.eps)) / math.log(self.eps)
        return False, progress


class SufficientProgressCriterion(StoppingCriterion):
    """Stopping criterion based on sufficient progress.

    The solver will be stopped once successive evaluations do not make enough
    progress. The number of successive evaluation and the definition of
    sufficient progress is controled by ``eps`` and ``patience``.

    Parameters
    ----------
    eps :  float (default: benchopt.stopping_criterion.EPS)
        The progress between two steps is considered as insufficient when it is
        smaller than ``eps``.
    patience :  float (default: benchopt.stopping_criterion.PATIENCE)
        The solver is stopped after ``patience`` successive insufficient
        updates.
    strategy : str in {'iteration', 'tolerance', 'callback'}
        How the different precision solvers are called. Can be one of:
        - ``'iteration'``: call the run method with max_iter number increasing
        logarithmically to get more an more precise points.
        - ``'tolerance'``: call the run method with tolerance deacreasing
        logarithmically to get more and more precise points.
        - ``'callback'``: call the run method with a callback that will compute
        the objective function on a logarithmic scale. After each iteration,
        the callback should be called with the current iterate solution.
    """

    def __init__(self, eps=EPS, patience=PATIENCE, strategy='iteration'):
        self.eps = eps
        self.patience = patience

        self._progress = []
        self._best_objective_value = 1e100

        super().__init__(
            eps=eps, patience=patience, strategy=strategy
        )

    def check_convergence(self, cost_curve):
        """Check if the solver should be stopped based on the objective curve.

        Parameters
        ----------
        cost_curve : list of dict
            List of dict containing the values associated to the objective at
            each evaluated points.

        Returns
        -------
        stop : bool
            Whether or not we should stop the algorithm.
        progress : float
            Measure of how far the solver is from convergence.
            This should be in [0, 1], 0 meaning no progress and 1 meaning
            that the solver has converged.
        """
        # Compute the current objective and update best value
        objective_value = cost_curve[-1]['objective_value']
        delta_objective = self._best_objective_value - objective_value
        delta_objective /= cost_curve[0]['objective_value']
        self._best_objective_value = min(
            objective_value, self._best_objective_value
        )

        # Store only the last ``patience`` values for progress
        self._progress.append(delta_objective)
        if len(self._progress) > self.patience:
            self._progress.pop(0)

        delta = max(self._progress)
        if delta <= self.eps * self._best_objective_value:
            return True, 1

        progress = math.log(max(abs(delta), self.eps)) / math.log(self.eps)
        return False, progress<|MERGE_RESOLUTION|>--- conflicted
+++ resolved
@@ -1,12 +1,5 @@
 import time
 import math
-
-<<<<<<< HEAD
-=======
-from .config import DEBUG
-from .utils.colorify import print_normalize
-
->>>>>>> 1260dbfb
 
 # Possible stop strategies
 STOPPING_STRATEGIES = {'iteration', 'tolerance', 'callback'}

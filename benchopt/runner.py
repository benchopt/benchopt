import time
import inspect
import pickle

from datetime import datetime

from joblib import Parallel, delayed, hash

from .callback import _Callback
from .utils.sys_info import get_sys_info
from .utils.files import uniquify_results
from .utils.pdb_helpers import exception_handler
from .utils.terminal_output import TerminalOutput

##################################
# Time one run of a solver
##################################


def run_one_resolution(objective, solver, meta, stop_val):
    """Run one resolution of the solver.

    Parameters
    ----------
    objective : instance of BaseObjective
        The objective to minimize.
    solver : instance of BaseSolver
        The solver to use.
    meta : dict
        Metadata passed to store in Cost results.
        Contains objective, data, dimension, id_rep.
    stop_val : int | float
        Corresponds to stopping criterion, such as
        tol or max_iter for the solver. It depends
        on the sampling_strategy for the solver.

    Returns
    -------
    cost : dict
        Details on the run and the objective value obtained.
    """
    # check if the module caught a failed import
    if not solver.is_installed():
        raise ImportError(
            f"Failure during import in {solver.__module__}."
        )

    solver.pre_run_hook(stop_val)
    t_start = time.perf_counter()
    solver.run(stop_val)
    delta_t = time.perf_counter() - t_start
    result = solver.get_result()
    objective_dict = objective(result)

    # Add system info in results
    info = get_sys_info()

    return dict(**meta, stop_val=stop_val, time=delta_t,
                **objective_dict, **info)


def run_one_to_cvg(benchmark, objective, solver, meta, stopping_criterion,
                   force=False, output=None, pdb=False):
    """Run all repetitions of the solver for a value of stopping criterion.

    Parameters
    ----------
    benchmark : benchopt.Benchmark object
        Object to represent the benchmark.
    objective : instance of BaseObjective
        The objective to minimize.
    solver : instance of BaseSolver
        The solver to use.
    meta : dict
        Metadata passed to store in Cost results.
        Contains objective, data, dimension.
    stopping_criterion : StoppingCriterion
        Object to check if we need to stop a solver.
    force : bool
        If force is set to True, ignore the cache and run the computations
        for the solver anyway. Else, use the cache if available.
    pdb : bool
        It pdb is set to True, open a debugger on error.

    Returns
    -------
    curve : list of Cost
        The cost obtained for all repetitions.
    status : 'done' | 'diverged' | 'timeout' | 'max_runs'
        The status on which the solver was stopped.
    """

    # The warm-up step called for each repetition bit only run once.
    solver._warm_up()

    curve = []

    # Augment the metadata with final_results if necessary.
    base_method = getattr(
        super(type(objective), objective),
        'save_final_results', None
    )

    has_save_final_results = objective.save_final_results is not base_method
    if has_save_final_results:
        final_results = benchmark.get_output_folder() / 'final_results'
        final_results /= f"{hash(meta)}.pkl"
        final_results.parent.mkdir(exist_ok=True, parents=True)
        meta["final_results"] = str(final_results)

    with exception_handler(output, pdb=pdb) as ctx:

        if solver._solver_strategy == "callback":

            # If sampling_strategy is 'callback', only call once to get the
            # results up to convergence.
            callback = _Callback(
                objective, solver, meta, stopping_criterion
            )
            solver.pre_run_hook(callback)
            callback.start()
            solver.run(callback)
            curve, ctx.status = callback.get_results()
        else:

            # Create a Memory object to cache the computations in the benchmark
            # folder and handle cases where we force the run.
            run_one_resolution_cached = benchmark.cache(
                run_one_resolution, force
            )

            # compute initial value
            call_args = dict(objective=objective, solver=solver, meta=meta)

            stop = False
            stop_val = stopping_criterion.init_stop_val()
            while not stop:

                cost = run_one_resolution_cached(stop_val=stop_val,
                                                 **call_args)
                curve.append(cost)

                # Check the stopping criterion and update rho if necessary.
                stop, ctx.status, stop_val = stopping_criterion.should_stop(
                    stop_val, curve
                )
        # Only run if save_final_results is defined in the objective.
        if has_save_final_results:
            to_save = objective.save_final_results(**solver.get_result())
            if to_save is not None:
                with open(meta["final_results"], 'wb') as f:
                    pickle.dump(to_save, f)
    if ctx.status in ['diverged', 'error', 'interrupted']:
        raise RuntimeError(ctx.status)
    return curve, ctx.status


def run_one_solver(benchmark, dataset, objective, solver, n_repetitions,
                   max_runs, timeout=None, force=False, collect=False,
                   output=None, pdb=False):
    """Run a benchmark for a given dataset, objective and solver.

    Parameters
    ----------
    benchmark : benchopt.Benchmark object
        Object to represent the benchmark.
    dataset : instance of BaseDataset
        The dataset used for this benchmark.
    objective : instance of BaseObjective
        The objective to minimize.
    solver : instance of BaseSolver
        The solver to use.
    n_repetitions : int
        The number of repetitions to run. Defaults to 1.
    max_runs : int
        The maximum number of solver runs to perform to estimate
        the convergence curve.
    timeout : float
        The maximum duration in seconds of the solver run.
    force : bool
        If force is set to True, ignore the cache and run the computations
        for the solver anyway. Else, use the cache if available.
    collect : bool
        If set to True, only collect the results that have been put in cache,
        and ignore the results that are not computed yet, default is False.
    output : TerminalOutput or None
        Object to format string to display the progress of the solver.
    pdb : bool
        It pdb is set to True, open a debugger on error.

    Returns
    -------
    run_statistics : list
        The benchmark results.
    """

    run_one_to_cvg_cached = benchmark.cache(
        run_one_to_cvg, ignore=['force', 'output', 'pdb'], collect=collect
    )
    if collect:
        _run_one_to_cvg_cached = run_one_to_cvg_cached

        def run_one_to_cvg_cached(**kwargs):
            res = _run_one_to_cvg_cached(**kwargs)
            return res if res is not None else ([], 'not run yet')

    # Set objective an skip if necessary.
    skip, reason = objective.set_dataset(dataset)
    if skip:
        output.skip(reason, objective=True)
        return []

    states = []
    run_statistics = []

    # get sampling strategy
    # for plotting purpose consider 'callback' as 'iteration'
    sampling_strategy = solver._solver_strategy
    if sampling_strategy == 'callback':
        sampling_strategy = 'iteration'

    # get objective description
    # use `obj_` instead of `objective_` to avoid conflicts with
    # the name of metrics in Objective.compute
    obj_description = objective.__doc__ or ""

    if n_repetitions is None:
        if hasattr(objective, "cv"):
            n_repetitions = objective.cv.get_n_splits(
                **getattr(objective, "cv_metadata", {})
            )
        else:
            # we set 1 by default so that the solver run at least once
            n_repetitions = 1

    for rep in range(n_repetitions):
        skip = solver._set_objective(objective, output=output)
        if skip:
            return []

        output.set(rep=rep)

        # Get meta
        meta = dict(
            objective_name=str(objective),
            solver_name=str(solver),
            data_name=str(dataset),
            idx_rep=rep,
            sampling_strategy=sampling_strategy.capitalize(),
            obj_description=obj_description,
            solver_description=inspect.cleandoc(solver.__doc__ or ""),
        )

        stopping_criterion = solver._stopping_criterion.get_runner_instance(
            solver=solver,
            max_runs=max_runs,
            timeout=timeout / n_repetitions if timeout is not None else None,
            output=output,
        )

        args_run_one_to_cvg = dict(
            benchmark=benchmark, objective=objective, solver=solver, meta=meta,
            stopping_criterion=stopping_criterion, force=force, output=output,
            pdb=pdb
        )
<<<<<<< HEAD
        if status in ['diverged', 'error', 'interrupted', 'not run yet']:
=======
        try:
            curve, status = run_one_to_cvg_cached(
                **args_run_one_to_cvg
            )
        except RuntimeError as e:
            status = e.args[0]
        if status in ['diverged', 'error', 'interrupted', 'not ready']:
>>>>>>> caba2872
            run_statistics = []
            break
        run_statistics.extend(curve)
        states.append(status)

    else:
        if 'max_runs' in states:
            status = 'max_runs'
        elif 'timeout' in states:
            status = 'timeout'
        else:
            status = 'done'

    output.show_status(status=status)
    # Make sure to flush so the parallel output is properly display
    print(end='', flush=True)

    # refresh the solver warm up flag so that warm-up is done again
    # when calling the solver with another problem/dataset pair.
    solver._warmup_done = False

    if status == 'interrupted':
        raise SystemExit(1)
    return run_statistics


def run_benchmark(benchmark, solvers=None, forced_solvers=None,
                  datasets=None, objectives=None, max_runs=10,
                  n_repetitions=1, timeout=None, n_jobs=1, slurm=None,
                  plot_result=True, display=True, html=True,  collect=False,
                  show_progress=True, pdb=False, output_name="None"):
    """Run full benchmark.

    Parameters
    ----------
    benchmark : benchopt.Benchmark object
        Object to represent the benchmark.
    solvers : list | None
        List of solvers to include in the benchmark. If None
        all solvers available are run.
    forced_solvers : list | None
        List of solvers to include in the benchmark and for
        which one forces recomputation.
    datasets : list | None
        List of datasets to include. If None all available
        datasets are used.
    objectives : list | None
        Filters to select specific objective parameters. If None,
        all objective parameters are tested
    max_runs : int
        The maximum number of solver runs to perform to estimate
        the convergence curve.
    n_repetitions : int
        The number of repetitions to run. Defaults to 1.
    timeout : float
        The maximum duration in seconds of the solver run.
    n_jobs : int
        Maximal number of workers to use to run the benchmark in parallel.
    slurm : Path | None
        If not None, launch the job on a slurm cluster using the file to get
        the cluster config parameters.
    plot_result : bool
        If set to True (default), generate the result plot and save them in
        the benchmark directory.
    display : bool
        If set to True (default), open the result plots at the end of the run,
        otherwise, simply save them.
    html : bool
        If set to True (default), display the result plot in HTML, otherwise
        in matplotlib figures, default is True.
    collect : bool
        If set to True, only collect the results that have been put in cache,
        and ignore the results that are not computed yet, default is False.
    show_progress : bool
        If show_progress is set to True, display the progress of the benchmark.
    pdb : bool
        If pdb is set to True, open a debugger on error.
    output_name : str
        Filename for the parquet output. If given, the results will
        be stored at <BENCHMARK>/outputs/<filename>.parquet.

    Returns
    -------
    df : instance of pandas.DataFrame
        The benchmark results. If multiple metrics were computed, each
        one is stored in a separate column. If the number of metrics computed
        by the objective is not the same for all parameters, the missing data
        is set to `NaN`.
    """
    output = TerminalOutput(n_repetitions, show_progress)
    output.set(verbose=True)

    # List all datasets, objective and solvers to run based on the filters
    # provided. Merge the solver_names and forced to run all necessary solvers.
    all_runs = benchmark.get_all_runs(
        solvers, forced_solvers, datasets, objectives,
        output=output
    )
    common_kwargs = dict(
        benchmark=benchmark, n_repetitions=n_repetitions, max_runs=max_runs,
        timeout=timeout, pdb=pdb, collect=collect
    )

    if slurm is not None and not collect:
        from .utils.slurm_executor import run_on_slurm
        results = run_on_slurm(
            benchmark, slurm, run_one_solver, common_kwargs,
            all_runs
        )
    else:
        results = Parallel(n_jobs=n_jobs)(
            delayed(run_one_solver)(**common_kwargs, **kwargs)
            for kwargs in all_runs
        )

    run_statistics = []
    for curve in results:
        run_statistics.extend(curve)

    import pandas as pd
    df = pd.DataFrame(run_statistics)
    if df.empty:
        output.savefile_status()
        raise SystemExit(1)

    # Save output in parquet file in the benchmark folder
    timestamp = datetime.now().strftime('%Y-%m-%d_%Hh%Mm%S')
    output_dir = benchmark.get_output_folder()
    if output_name == "None":
        save_file = output_dir / f'benchopt_run_{timestamp}.parquet'
    else:
        save_file = output_dir / f"{output_name}.parquet"
        save_file = uniquify_results(save_file)
    try:
        df.to_parquet(save_file)
    except Exception:
        # Failed to save the results as a parquet file, falling back
        # to csv. This can be due to mixed types columns or missing
        # dependencies.
        save_file = save_file.with_suffix(".csv")
        df.to_csv(save_file)
    output.savefile_status(save_file=save_file)

    if plot_result:
        from benchopt.plotting import plot_benchmark
        plot_benchmark(save_file, benchmark, html=html, display=display)
    return save_file<|MERGE_RESOLUTION|>--- conflicted
+++ resolved
@@ -263,17 +263,13 @@
             stopping_criterion=stopping_criterion, force=force, output=output,
             pdb=pdb
         )
-<<<<<<< HEAD
-        if status in ['diverged', 'error', 'interrupted', 'not run yet']:
-=======
         try:
             curve, status = run_one_to_cvg_cached(
                 **args_run_one_to_cvg
             )
         except RuntimeError as e:
             status = e.args[0]
-        if status in ['diverged', 'error', 'interrupted', 'not ready']:
->>>>>>> caba2872
+        if status in ['diverged', 'error', 'interrupted', 'not run yet']:
             run_statistics = []
             break
         run_statistics.extend(curve)

--- conflicted
+++ resolved
@@ -2,10 +2,7 @@
 
 from datetime import datetime
 
-<<<<<<< HEAD
 import numpy as np
-=======
->>>>>>> c2f5d33c
 from joblib import Parallel, delayed
 
 from .callback import _Callback
@@ -14,7 +11,6 @@
 from .utils.pdb_helpers import exception_handler
 
 from .utils.terminal_output import TerminalOutput
-<<<<<<< HEAD
 
 # For compat with the lasso benchmark, expose INFINITY in this module.
 # Should be removed once benchopt/benchmark_lasso#55 is merged
@@ -29,12 +25,6 @@
     objective.set_run_seed(obj_seed)
     dataset.set_run_seed(data_seed)
     solver.set_run_seed(solver_seed)
-=======
-
-# For compat with the lasso benchmark, expose INFINITY in this module.
-# Should be removed once benchopt/benchmark_lasso#55 is merged
-from .stopping_criterion import INFINITY  # noqa: F401
->>>>>>> c2f5d33c
 
 
 ##################################
@@ -161,12 +151,8 @@
 
 
 def run_one_solver(benchmark, dataset, objective, solver, n_repetitions,
-<<<<<<< HEAD
                    max_runs, timeout, force=False, output=None, pdb=False,
                    random_state=None):
-=======
-                   max_runs, timeout, force=False, output=None, pdb=False):
->>>>>>> c2f5d33c
     """Run a benchmark for a given dataset, objective and solver.
 
     Parameters
@@ -193,11 +179,8 @@
         Object to format string to display the progress of the solver.
     pdb : bool
         It pdb is set to True, open a debugger on error.
-<<<<<<< HEAD
     random_state : int or RandomState or None
         Seed to control stochasticity in the datasets and computations.
-=======
->>>>>>> c2f5d33c
 
     Returns
     -------
@@ -207,7 +190,6 @@
     run_one_to_cvg_cached = benchmark.cache(
         run_one_to_cvg, ignore=['force', 'output', 'pdb']
     )
-<<<<<<< HEAD
 
     states = []
     run_statistics = []
@@ -215,30 +197,17 @@
     for rep in range(n_repetitions):
         seed_run(objective, dataset, solver, rng)
 
-        # Set objective and skip if necessary.
-        objective._set_dataset(dataset)
+        # Set dataset with the run seed and skip if necessary.
+        skip, reason = objective._set_dataset(dataset)
+        if skip:
+            output.skip(reason, objective=True)
+            return []
+
+        # Set objective an skip if necessary.
         skip, reason = solver._set_objective(objective)
         if skip:
             output.skip(reason)
             return []
-=======
-
-    # Set objective an skip if necessary.
-    skip, reason = objective.set_dataset(dataset)
-    if skip:
-        output.skip(reason, objective=True)
-        return []
-
-    objective.set_dataset(dataset)
-    skip, reason = solver._set_objective(objective)
-    if skip:
-        output.skip(reason)
-        return []
-
-    states = []
-    run_statistics = []
-    for rep in range(n_repetitions):
->>>>>>> c2f5d33c
 
         output.set(rep=rep)
         # Get meta
@@ -246,11 +215,7 @@
             objective_name=str(objective),
             solver_name=str(solver),
             data_name=str(dataset),
-<<<<<<< HEAD
             idx_rep=rep, random_state=random_state,
-=======
-            idx_rep=rep,
->>>>>>> c2f5d33c
         )
 
         stopping_criterion = solver.stopping_criterion.get_runner_instance(
@@ -279,11 +244,8 @@
             status = 'done'
 
     output.show_status(status=status)
-<<<<<<< HEAD
-=======
     # Make sure to flush so the parallel output is properly display
     print(flush=True)
->>>>>>> c2f5d33c
 
     if status == 'interrupted':
         raise SystemExit(1)
@@ -292,14 +254,9 @@
 
 def run_benchmark(benchmark, solver_names=None, forced_solvers=None,
                   dataset_names=None, objective_filters=None,
-<<<<<<< HEAD
-                  max_runs=10, n_repetitions=1, timeout=100, n_workers=1,
+                  max_runs=10, n_repetitions=1, timeout=100, n_jobs=1,
                   plot_result=True, html=True, show_progress=True, pdb=False,
                   random_state=None):
-=======
-                  max_runs=10, n_repetitions=1, timeout=100, n_jobs=1,
-                  plot_result=True, html=True, show_progress=True, pdb=False):
->>>>>>> c2f5d33c
     """Run full benchmark.
 
     Parameters
@@ -325,11 +282,7 @@
         The number of repetitions to run. Defaults to 1.
     timeout : float
         The maximum duration in seconds of the solver run.
-<<<<<<< HEAD
-    n_workers : int
-=======
     n_jobs : int
->>>>>>> c2f5d33c
         Maximal number of workers to use to run the benchmark in parallel.
     plot_result : bool
         If set to True (default), display the result plot and save them in
@@ -352,13 +305,10 @@
     """
     print("Benchopt is running")
 
-<<<<<<< HEAD
     if random_state is None:
         random_state = np.random.randint(2 ** 31)
         print(f"Random seed: {random_state}")
 
-=======
->>>>>>> c2f5d33c
     # List all datasets, objective and solvers to run based on the filters
     # provided. Merge the solver_names and forced to run all necessary solvers.
     solver_names = _check_name_lists(solver_names, forced_solvers)
@@ -370,20 +320,12 @@
         output=output
     )
 
-<<<<<<< HEAD
-    results = Parallel(n_jobs=n_workers)(
+    results = Parallel(n_jobs=n_jobs)(
         delayed(run_one_solver)(
             benchmark=benchmark, dataset=dataset, objective=objective,
             solver=solver, n_repetitions=n_repetitions, max_runs=max_runs,
             timeout=timeout, force=force, output=output, pdb=pdb,
             random_state=random_state
-=======
-    results = Parallel(n_jobs=n_jobs)(
-        delayed(run_one_solver)(
-            benchmark=benchmark, dataset=dataset, objective=objective,
-            solver=solver, n_repetitions=n_repetitions, max_runs=max_runs,
-            timeout=timeout, force=force, output=output, pdb=pdb
->>>>>>> c2f5d33c
         ) for dataset, objective, solver, force, output in all_runs
     )
 

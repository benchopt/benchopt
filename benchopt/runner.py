--- conflicted
+++ resolved
@@ -399,20 +399,16 @@
                 objective = objective_class.get_instance(**obj_parameters)
                 if not is_matched(str(objective), objective_filters):
                     continue
-<<<<<<< HEAD
-                print_normalize(f"|--{objective}")
+                tag = f"  |--{objective}"
                 skip, reason = objective.set_dataset(dataset)
                 if skip:
                     print_normalize(
-                        f"{objective} {colorify('skip', YELLOW)}"
+                        f"{tag} - {colorify('skip', YELLOW)}"
                     )
                     if reason is not None:
                         print(f'Reason: {reason}')
                     continue
-=======
-                print_normalize(f"  |--{objective}")
-                objective.set_dataset(dataset)
->>>>>>> 843b468f
+                print_normalize(tag)
 
                 for solver_class in solver_classes:
 

--- conflicted
+++ resolved
@@ -178,6 +178,11 @@
     )
 
     # Set objective an skip if necessary.
+    skip, reason = objective.set_dataset(dataset)
+    if skip:
+        output.skip(reason, objective=True)
+        return []
+
     objective.set_dataset(dataset)
     skip, reason = solver._set_objective(objective)
     if skip:
@@ -303,90 +308,8 @@
     )
 
     run_statistics = []
-<<<<<<< HEAD
     for curve in results:
         run_statistics.extend(curve)
-=======
-    for dataset_class in datasets:
-        for dataset_parameters in product_param(dataset_class.parameters):
-            dataset = dataset_class.get_instance(**dataset_parameters)
-            if not is_matched(str(dataset), dataset_names):
-                continue
-            print_normalize(f"{dataset}")
-            if not dataset.is_installed(
-                    raise_on_not_installed=RAISE_INSTALL_ERROR):
-                print_normalize(
-                    colorify(f"Dataset {dataset} is not installed.", RED)
-                )
-                continue
-
-            dimension, data = dataset._get_data()
-            for obj_parameters in product_param(objective_class.parameters):
-                objective = objective_class.get_instance(**obj_parameters)
-                if not is_matched(str(objective), objective_filters):
-                    continue
-                tag = f"  |--{objective}"
-                skip, reason = objective.set_dataset(dataset)
-                if skip:
-                    print_normalize(
-                        f"{tag} - {colorify('skip', YELLOW)}"
-                    )
-                    if reason is not None:
-                        print(f'Reason: {reason}')
-                    continue
-                print_normalize(tag)
-
-                for solver_class in solver_classes:
-
-                    for solver_parameters in product_param(
-                            solver_class.parameters
-                    ):
-
-                        # Instantiate solver
-                        solver = solver_class.get_instance(**solver_parameters)
-                        if not is_matched(solver, included_solvers):
-                            continue
-
-                        # Get the solver's name
-                        tag = colorify(f"    |--{solver}:")
-
-                        # check if the module caught a failed import
-                        if not solver.is_installed(
-                                raise_on_not_installed=RAISE_INSTALL_ERROR
-                        ):
-                            status = colorify("not installed", RED)
-                            print_normalize(f"{tag} {status}")
-                            continue
-
-                        # Set objective an skip if necessary.
-                        skip, reason = solver._set_objective(objective)
-                        if skip:
-                            print_normalize(
-                                f"{tag} {colorify('skip', YELLOW)}"
-                            )
-                            if reason is not None:
-                                print(f'    Reason: {reason}')
-                            continue
-
-                        # Get meta
-                        meta = dict(
-                            objective_name=str(objective),
-                            data_name=str(dataset),
-                            dimension=dimension
-                        )
-
-                        force = (forced_solvers is not None
-                                 and len(forced_solvers) > 0
-                                 and is_matched(str(solver), forced_solvers))
-
-                        run_statistics.extend(run_one_solver(
-                            benchmark=benchmark, objective=objective,
-                            solver=solver, meta=meta, tag=tag,
-                            max_runs=max_runs, n_repetitions=n_repetitions,
-                            timeout=timeout, show_progress=show_progress,
-                            force=force, pdb=pdb
-                        ))
->>>>>>> a3d9ac7f
 
     import pandas as pd
     df = pd.DataFrame(run_statistics)

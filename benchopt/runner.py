import time

from datetime import datetime

from joblib import Parallel, delayed

from .callback import _Callback
from .benchmark import _check_name_lists
from .utils.sys_info import get_sys_info
from .utils.pdb_helpers import exception_handler

from .utils.terminal_output import TerminalOutput

# For compat with the lasso benchmark, expose INFINITY in this module.
# Should be removed once benchopt/benchmark_lasso#55 is merged
from .stopping_criterion import INFINITY  # noqa: F401


##################################
# Time one run of a solver
##################################
def run_one_resolution(objective, solver, meta, stop_val):
    """Run one resolution of the solver.

    Parameters
    ----------
    objective : instance of BaseObjective
        The objective to minimize.
    solver : instance of BaseSolver
        The solver to use.
    meta : dict
        Metadata passed to store in Cost results.
        Contains objective, data, dimension, id_rep.
    stop_val : int | float
        Corresponds to stopping criterion, such as
        tol or max_iter for the solver. It depends
        on the stopping_strategy for the solver.

    Returns
    -------
    cost : dict
        Details on the run and the objective value obtained.
    """
    # check if the module caught a failed import
    if not solver.is_installed():
        raise ImportError(
            f"Failure during import in {solver.__module__}."
        )

    t_start = time.perf_counter()
    solver.run(stop_val)
    delta_t = time.perf_counter() - t_start
    beta_hat_i = solver.get_result()
    objective_dict = objective(beta_hat_i)

    # Add system info in results
    info = get_sys_info()

    return dict(**meta, stop_val=stop_val, time=delta_t,
                **objective_dict, **info)


def run_one_to_cvg(benchmark, objective, solver, meta, stopping_criterion,
                   force=False, output=None, pdb=False):
    """Run all repetitions of the solver for a value of stopping criterion.

    Parameters
    ----------
    benchmark : benchopt.Benchmark object
        Object to represent the benchmark.
    objective : instance of BaseObjective
        The objective to minimize.
    solver : instance of BaseSolver
        The solver to use.
    meta : dict
        Metadata passed to store in Cost results.
        Contains objective, data, dimension.
    stopping_criterion : StoppingCriterion
        Object to check if we need to stop a solver.
    force : bool
        If force is set to True, ignore the cache and run the computations
        for the solver anyway. Else, use the cache if available.
    pdb : bool
        It pdb is set to True, open a debugger on error.

    Returns
    -------
    curve : list of Cost
        The cost obtained for all repetitions.
    status : 'done' | 'diverged' | 'timeout' | 'max_runs'
        The status on which the solver was stopped.
    """

    with exception_handler(output, pdb=pdb) as ctx:
        solver_strategy = getattr(
            solver, 'stop_strategy', stopping_criterion.strategy
        )

        if solver_strategy == "callback":
            # If stopping strategy is 'callback', only call once to get the
            # results up to convergence.
            callback = _Callback(
                objective, meta, stopping_criterion
            )
            solver.run(callback)
            curve, ctx.status = callback.get_results()
        else:

            # Create a Memory object to cache the computations in the benchmark
            # folder and handle cases where we force the run.
            run_one_resolution_cached = benchmark.cache(
                run_one_resolution, force
            )

            # compute initial value
            call_args = dict(objective=objective, solver=solver, meta=meta)

            curve = []
            stop = False
            stop_val = stopping_criterion.init_stop_val()
            while not stop:

                cost = run_one_resolution_cached(stop_val=stop_val,
                                                 **call_args)
                curve.append(cost)

                # Check the stopping criterion and update rho if necessary.
                stop, ctx.status, stop_val = stopping_criterion.should_stop(
                    stop_val, curve
                )

    return curve, ctx.status


def run_one_solver(benchmark, dataset, objective, solver, n_repetitions,
                   max_runs, timeout, force=False, output=None, pdb=False):
    """Run a benchmark for a given dataset, objective and solver.

    Parameters
    ----------
    benchmark : benchopt.Benchmark object
        Object to represent the benchmark.
    dataset : instance of BaseDataset
        The dataset used for this benchmark.
    objective : instance of BaseObjective
        The objective to minimize.
    solver : instance of BaseSolver
        The solver to use.
    n_repetitions : int
        The number of repetitions to run. Defaults to 1.
    max_runs : int
        The maximum number of solver runs to perform to estimate
        the convergence curve.
    timeout : float
        The maximum duration in seconds of the solver run.
    force : bool
        If force is set to True, ignore the cache and run the computations
        for the solver anyway. Else, use the cache if available.
    output : TerminalOutput or None
        Object to format string to display the progress of the solver.
    pdb : bool
        It pdb is set to True, open a debugger on error.

    Returns
    -------
    run_statistics : list
        The benchmark results.
    """
    run_one_to_cvg_cached = benchmark.cache(
        run_one_to_cvg, ignore=['force', 'output']
    )

    # Set objective an skip if necessary.
    objective.set_dataset(dataset)
    skip, reason = solver._set_objective(objective)
    if skip:
        output.skip(reason)
        return []

    states = []
    run_statistics = []
    for rep in range(n_repetitions):

        output.set(rep=rep)
        # Get meta
        meta = dict(
            objective_name=str(objective),
            solver_name=str(solver),
            data_name=str(dataset),
            idx_rep=rep,
        )

<<<<<<< HEAD
        stopping_criterion = solver.stopping_criterion.get_runner_instance(
            solver=solver,
            max_runs=max_runs,
            timeout=timeout / n_repetitions,
            output=output,
        )
        curve, status = run_one_to_cvg_cached(
            benchmark=benchmark, objective=objective,
            solver=solver, meta=meta,
            stopping_criterion=stopping_criterion,
            force=force, output=output, pdb=pdb
        )
        run_statistics.extend(curve)
        states.append(status)
        if status in ['diverged', 'error', 'interrupted']:
            break

    else:
        if 'max_runs' in states:
            status = 'max_runs'
=======
    with exception_handler(tag, pdb=pdb):
        for rep in range(n_repetitions):
            if show_progress:
                progress_str = (
                    f"{tag} {{progress}} ({rep + 1} / {n_repetitions} reps)"
                )
            else:
                progress_str = None

            meta_rep = dict(**meta, idx_rep=rep, solver_name=str(solver))

            stopping_criterion = solver.stopping_criterion.get_runner_instance(
                max_runs=max_runs, timeout=timeout / n_repetitions,
                progress_str=progress_str, solver=solver
            )

            solver_strategy = solver._solver_strategy

            if solver_strategy == "callback":
                callback = _Callback(
                    objective, meta_rep, stopping_criterion
                )
                solver.run(callback)
                curve_one_rep, status = callback.get_results()
            else:
                curve_one_rep, status = run_one_to_cvg_cached(
                    benchmark=benchmark, objective=objective, solver=solver,
                    meta=meta_rep, stopping_criterion=stopping_criterion,
                    force=force
                )

            curve.extend(curve_one_rep)
            states.append(status)

        if 'diverged' in states:
            final_status = colorify('diverged', RED)
>>>>>>> 1260dbfb
        elif 'timeout' in states:
            status = 'timeout'
        else:
            status = 'done'

        output.show_status(status=status)

        if status == 'interrupted':
            raise SystemExit(1)
        return run_statistics


def run_benchmark(benchmark, solver_names=None, forced_solvers=None,
                  dataset_names=None, objective_filters=None,
                  max_runs=10, n_repetitions=1, timeout=100, n_workers=1,
                  plot_result=True, html=True, show_progress=True, pdb=False):
    """Run full benchmark.

    Parameters
    ----------
    benchmark : benchopt.Benchmark object
        Object to represent the benchmark.
    solver_names : list | None
        List of solvers to include in the benchmark. If None
        all solvers available are run.
    forced_solvers : list | None
        List of solvers to include in the benchmark and for
        which one forces recomputation.
    dataset_names : list | None
        List of datasets to include. If None all available
        datasets are used.
    objective_filters : list | None
        Filters to select specific objective parameters. If None,
        all objective parameters are tested
    max_runs : int
        The maximum number of solver runs to perform to estimate
        the convergence curve.
    n_repetitions : int
        The number of repetitions to run. Defaults to 1.
    timeout : float
        The maximum duration in seconds of the solver run.
    n_workers : int
        Maximal number of workers to use to run the benchmark in parallel.
    plot_result : bool
        If set to True (default), display the result plot and save them in
        the benchmark directory.
    html : bool
        If set to True (default), display the result plot in HTML, otherwise
        in matplotlib figures, default is True.
    show_progress : bool
        If show_progress is set to True, display the progress of the benchmark.
    pdb : bool
        It pdb is set to True, open a debugger on error.

    Returns
    -------
    df : instance of pandas.DataFrame
        The benchmark results. If multiple metrics were computed, each
        one is stored in a separate column. If the number of metrics computed
        by the objective is not the same for all parameters, the missing data
        is set to `NaN`.
    """
    print("Benchopt is running")

    # List all datasets, objective and solvers to run based on the filters
    # provided. Merge the solver_names and forced to run all necessary solvers.
    solver_names = _check_name_lists(solver_names, forced_solvers)
    output = TerminalOutput(n_repetitions, show_progress)

    output.set(verbose=True)
    all_runs = benchmark.get_all_runs(
        solver_names, forced_solvers, dataset_names, objective_filters,
        output=output
    )

    results = Parallel(n_jobs=n_workers)(
        delayed(run_one_solver)(
            benchmark=benchmark, dataset=dataset, objective=objective,
            solver=solver, n_repetitions=n_repetitions, max_runs=max_runs,
            timeout=timeout, force=force, output=output, pdb=pdb
        ) for dataset, objective, solver, force, output in all_runs
    )

    run_statistics = []
    for curve in results:
        run_statistics.extend(curve)

    import pandas as pd
    df = pd.DataFrame(run_statistics)
    if df.empty:
        output.savefile_status()
        raise SystemExit(1)

    # Save output in CSV file in the benchmark folder
    timestamp = datetime.now().strftime('%Y-%m-%d_%Hh%Mm%S')
    output_dir = benchmark.get_output_folder()
    save_file = output_dir / f'benchopt_run_{timestamp}.csv'
    df.to_csv(save_file)
    output.savefile_status(save_file=save_file)

    if plot_result:
        from benchopt.plotting import plot_benchmark
        plot_benchmark(save_file, benchmark, html=html)
    return save_file<|MERGE_RESOLUTION|>--- conflicted
+++ resolved
@@ -92,11 +92,7 @@
     """
 
     with exception_handler(output, pdb=pdb) as ctx:
-        solver_strategy = getattr(
-            solver, 'stop_strategy', stopping_criterion.strategy
-        )
-
-        if solver_strategy == "callback":
+        if solver._solver_strategy == "callback":
             # If stopping strategy is 'callback', only call once to get the
             # results up to convergence.
             callback = _Callback(
@@ -190,7 +186,6 @@
             idx_rep=rep,
         )
 
-<<<<<<< HEAD
         stopping_criterion = solver.stopping_criterion.get_runner_instance(
             solver=solver,
             max_runs=max_runs,
@@ -211,44 +206,6 @@
     else:
         if 'max_runs' in states:
             status = 'max_runs'
-=======
-    with exception_handler(tag, pdb=pdb):
-        for rep in range(n_repetitions):
-            if show_progress:
-                progress_str = (
-                    f"{tag} {{progress}} ({rep + 1} / {n_repetitions} reps)"
-                )
-            else:
-                progress_str = None
-
-            meta_rep = dict(**meta, idx_rep=rep, solver_name=str(solver))
-
-            stopping_criterion = solver.stopping_criterion.get_runner_instance(
-                max_runs=max_runs, timeout=timeout / n_repetitions,
-                progress_str=progress_str, solver=solver
-            )
-
-            solver_strategy = solver._solver_strategy
-
-            if solver_strategy == "callback":
-                callback = _Callback(
-                    objective, meta_rep, stopping_criterion
-                )
-                solver.run(callback)
-                curve_one_rep, status = callback.get_results()
-            else:
-                curve_one_rep, status = run_one_to_cvg_cached(
-                    benchmark=benchmark, objective=objective, solver=solver,
-                    meta=meta_rep, stopping_criterion=stopping_criterion,
-                    force=force
-                )
-
-            curve.extend(curve_one_rep)
-            states.append(status)
-
-        if 'diverged' in states:
-            final_status = colorify('diverged', RED)
->>>>>>> 1260dbfb
         elif 'timeout' in states:
             status = 'timeout'
         else:

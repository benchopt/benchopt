import time
import inspect
import pickle

from datetime import datetime

from joblib import Parallel, delayed, hash

from .callback import _Callback
from .utils.sys_info import get_sys_info
from .utils.files import uniquify_results
from .utils.pdb_helpers import exception_handler
from .utils.terminal_output import TerminalOutput

##################################
# Time one run of a solver
##################################


def run_one_resolution(objective, solver, meta, stop_val):
    """Run one resolution of the solver.

    Parameters
    ----------
    objective : instance of BaseObjective
        The objective to minimize.
    solver : instance of BaseSolver
        The solver to use.
    meta : dict
        Metadata passed to store in Cost results.
        Contains objective, data, dimension, id_rep.
    stop_val : int | float
        Corresponds to stopping criterion, such as
        tol or max_iter for the solver. It depends
        on the sampling_strategy for the solver.

    Returns
    -------
    cost : dict
        Details on the run and the objective value obtained.
    """
    # check if the module caught a failed import
    if not solver.is_installed():
        raise ImportError(
            f"Failure during import in {solver.__module__}."
        )

    solver.pre_run_hook(stop_val)
    t_start = time.perf_counter()
    solver.run(stop_val)
    delta_t = time.perf_counter() - t_start
    result = solver.get_result()
    objective_dict = objective(result)

    # Add system info in results
    info = get_sys_info()

    return dict(**meta, stop_val=stop_val, time=delta_t,
                **objective_dict, **info)


def run_one_to_cvg(benchmark, objective, solver, meta, stopping_criterion,
                   force=False, output=None, pdb=False):
    """Run all repetitions of the solver for a value of stopping criterion.

    Parameters
    ----------
    benchmark : benchopt.Benchmark object
        Object to represent the benchmark.
    objective : instance of BaseObjective
        The objective to minimize.
    solver : instance of BaseSolver
        The solver to use.
    meta : dict
        Metadata passed to store in Cost results.
        Contains objective, data, dimension.
    stopping_criterion : StoppingCriterion
        Object to check if we need to stop a solver.
    force : bool
        If force is set to True, ignore the cache and run the computations
        for the solver anyway. Else, use the cache if available.
    pdb : bool
        It pdb is set to True, open a debugger on error.

    Returns
    -------
    curve : list of Cost
        The cost obtained for all repetitions.
    status : 'done' | 'diverged' | 'timeout' | 'max_runs'
        The status on which the solver was stopped.
    """

    # The warm-up step called for each repetition bit only run once.
    solver._warm_up()

    curve = []

    # Augment the metadata with final_results if necessary.
    base_method = getattr(
        super(type(objective), objective),
        'save_final_results', None
    )

    has_save_final_results = objective.save_final_results is not base_method
    if has_save_final_results:
        final_results = benchmark.get_output_folder() / 'final_results'
        final_results /= f"{hash(meta)}.pkl"
        final_results.parent.mkdir(exist_ok=True, parents=True)
        meta["final_results"] = str(final_results)

    with exception_handler(output, pdb=pdb) as ctx:

        if solver._solver_strategy == "callback":

            # If sampling_strategy is 'callback', only call once to get the
            # results up to convergence.
            callback = _Callback(
                objective, solver, meta, stopping_criterion
            )
            solver.pre_run_hook(callback)
            callback.start()
            solver.run(callback)
            curve, ctx.status = callback.get_results()
        else:

            # Create a Memory object to cache the computations in the benchmark
            # folder and handle cases where we force the run.
            run_one_resolution_cached = benchmark.cache(
                run_one_resolution, force
            )

            # compute initial value
            call_args = dict(objective=objective, solver=solver, meta=meta)

            stop = False
            stop_val = stopping_criterion.init_stop_val()
            while not stop:

                cost = run_one_resolution_cached(stop_val=stop_val,
                                                 **call_args)
                curve.append(cost)

                # Check the stopping criterion and update rho if necessary.
                stop, ctx.status, stop_val = stopping_criterion.should_stop(
                    stop_val, curve
                )
<<<<<<< HEAD
    if ctx.status in ['diverged', 'error', 'interrupted', 'not ready']:
        raise RuntimeError(ctx.status)
=======
        # Only run if save_final_results is defined in the objective.
        if has_save_final_results:
            to_save = objective.save_final_results(**solver.get_result())
            if to_save is not None:
                with open(meta["final_results"], 'wb') as f:
                    pickle.dump(to_save, f)

>>>>>>> 3b187367
    return curve, ctx.status


def run_one_solver(benchmark, dataset, objective, solver, n_repetitions,
                   max_runs, timeout, force=False, collect=False,
                   output=None, pdb=False):
    """Run a benchmark for a given dataset, objective and solver.

    Parameters
    ----------
    benchmark : benchopt.Benchmark object
        Object to represent the benchmark.
    dataset : instance of BaseDataset
        The dataset used for this benchmark.
    objective : instance of BaseObjective
        The objective to minimize.
    solver : instance of BaseSolver
        The solver to use.
    n_repetitions : int
        The number of repetitions to run. Defaults to 1.
    max_runs : int
        The maximum number of solver runs to perform to estimate
        the convergence curve.
    timeout : float
        The maximum duration in seconds of the solver run.
    force : bool
        If force is set to True, ignore the cache and run the computations
        for the solver anyway. Else, use the cache if available.
    collect : bool
        If set to True, only collect the results that have been put in cache,
        and ignore the results that are not computed yet, default is False.
    output : TerminalOutput or None
        Object to format string to display the progress of the solver.
    pdb : bool
        It pdb is set to True, open a debugger on error.

    Returns
    -------
    run_statistics : list
        The benchmark results.
    """

    run_one_to_cvg_cached = benchmark.cache(
        run_one_to_cvg, ignore=['force', 'output', 'pdb'], collect=collect
    )
    if collect:
        _run_one_to_cvg_cached = run_one_to_cvg_cached

        def run_one_to_cvg_cached(**kwargs):
            res = _run_one_to_cvg_cached(**kwargs)
            return res if res is not None else ([], 'not ready')

    # Set objective an skip if necessary.
    skip, reason = objective.set_dataset(dataset)
    if skip:
        output.skip(reason, objective=True)
        return []

    states = []
    run_statistics = []

    # get sampling strategy
    # for plotting purpose consider 'callback' as 'iteration'
    sampling_strategy = solver._solver_strategy
    if sampling_strategy == 'callback':
        sampling_strategy = 'iteration'

    # get objective description
    # use `obj_` instead of `objective_` to avoid conflicts with
    # the name of metrics in Objective.compute
    obj_description = objective.__doc__ or ""

    if n_repetitions is None:
        if hasattr(objective, "cv"):
            n_repetitions = objective.cv.get_n_splits(
                **getattr(objective, "cv_metadata", {})
            )
        else:
            # we set 1 by default so that the solver run at least once
            n_repetitions = 1

    for rep in range(n_repetitions):
        skip = solver._set_objective(objective, output=output)
        if skip:
            return []

        output.set(rep=rep)

        # Get meta
        meta = dict(
            objective_name=str(objective),
            solver_name=str(solver),
            data_name=str(dataset),
            idx_rep=rep,
            sampling_strategy=sampling_strategy.capitalize(),
            obj_description=obj_description,
            solver_description=inspect.cleandoc(solver.__doc__ or ""),
        )

        stopping_criterion = solver._stopping_criterion.get_runner_instance(
            solver=solver,
            max_runs=max_runs,
            timeout=timeout / n_repetitions,
            output=output,
        )
        args_run_one_to_cvg = dict(
            benchmark=benchmark, objective=objective, solver=solver, meta=meta,
            stopping_criterion=stopping_criterion, force=force, output=output,
            pdb=pdb
        )
        try:
            curve, status = run_one_to_cvg_cached(
                **args_run_one_to_cvg
            )
        except RuntimeError as e:
            status = e.args[0]
            run_statistics = []
            break
        run_statistics.extend(curve)
        states.append(status)

    else:
        if 'max_runs' in states:
            status = 'max_runs'
        elif 'timeout' in states:
            status = 'timeout'
        else:
            status = 'done'

    output.show_status(status=status)
    # Make sure to flush so the parallel output is properly display
    print(end='', flush=True)

    # refresh the solver warm up flag so that warm-up is done again
    # when calling the solver with another problem/dataset pair.
    solver._warmup_done = False

    if status == 'interrupted':
        raise SystemExit(1)
    return run_statistics


def run_benchmark(benchmark, solvers=None, forced_solvers=None,
                  datasets=None, objectives=None, max_runs=10,
                  n_repetitions=1, timeout=100, n_jobs=1, slurm=None,
                  plot_result=True, display=True, html=True,  collect=False,
                  show_progress=True, pdb=False, output_name="None"):
    """Run full benchmark.

    Parameters
    ----------
    benchmark : benchopt.Benchmark object
        Object to represent the benchmark.
    solvers : list | None
        List of solvers to include in the benchmark. If None
        all solvers available are run.
    forced_solvers : list | None
        List of solvers to include in the benchmark and for
        which one forces recomputation.
    datasets : list | None
        List of datasets to include. If None all available
        datasets are used.
    objectives : list | None
        Filters to select specific objective parameters. If None,
        all objective parameters are tested
    max_runs : int
        The maximum number of solver runs to perform to estimate
        the convergence curve.
    n_repetitions : int
        The number of repetitions to run. Defaults to 1.
    timeout : float
        The maximum duration in seconds of the solver run.
    n_jobs : int
        Maximal number of workers to use to run the benchmark in parallel.
    slurm : Path | None
        If not None, launch the job on a slurm cluster using the file to get
        the cluster config parameters.
    plot_result : bool
        If set to True (default), generate the result plot and save them in
        the benchmark directory.
    display : bool
        If set to True (default), open the result plots at the end of the run,
        otherwise, simply save them.
    html : bool
        If set to True (default), display the result plot in HTML, otherwise
        in matplotlib figures, default is True.
    collect : bool
        If set to True, only collect the results that have been put in cache,
        and ignore the results that are not computed yet, default is False.
    show_progress : bool
        If show_progress is set to True, display the progress of the benchmark.
    pdb : bool
        It pdb is set to True, open a debugger on error.
    output_name : str
        Filename for the parquet output. If given, the results will
        be stored at <BENCHMARK>/outputs/<filename>.parquet.

    Returns
    -------
    df : instance of pandas.DataFrame
        The benchmark results. If multiple metrics were computed, each
        one is stored in a separate column. If the number of metrics computed
        by the objective is not the same for all parameters, the missing data
        is set to `NaN`.
    """
    output = TerminalOutput(n_repetitions, show_progress)
    output.set(verbose=True)

    # List all datasets, objective and solvers to run based on the filters
    # provided. Merge the solver_names and forced to run all necessary solvers.
    all_runs = benchmark.get_all_runs(
        solvers, forced_solvers, datasets, objectives,
        output=output
    )
    common_kwargs = dict(
        benchmark=benchmark, n_repetitions=n_repetitions, max_runs=max_runs,
        timeout=timeout, pdb=pdb, collect=collect
    )

    if slurm is not None and not collect:
        from .utils.slurm_executor import run_on_slurm
        results = run_on_slurm(
            benchmark, slurm, run_one_solver, common_kwargs,
            all_runs
        )
    else:
        results = Parallel(n_jobs=n_jobs)(
            delayed(run_one_solver)(**common_kwargs, **kwargs)
            for kwargs in all_runs
        )

    run_statistics = []
    for curve in results:
        run_statistics.extend(curve)

    import pandas as pd
    df = pd.DataFrame(run_statistics)
    if df.empty:
        output.savefile_status()
        raise SystemExit(1)

    # Save output in parquet file in the benchmark folder
    timestamp = datetime.now().strftime('%Y-%m-%d_%Hh%Mm%S')
    output_dir = benchmark.get_output_folder()
    if output_name == "None":
        save_file = output_dir / f'benchopt_run_{timestamp}.parquet'
    else:
        save_file = output_dir / f"{output_name}.parquet"
        save_file = uniquify_results(save_file)
    try:
        df.to_parquet(save_file)
    except Exception:
        # Failed to save the results as a parquet file, falling back
        # to csv. This can be due to mixed types columns or missing
        # dependencies.
        save_file = save_file.with_suffix(".csv")
        df.to_csv(save_file)
    output.savefile_status(save_file=save_file)

    if plot_result:
        from benchopt.plotting import plot_benchmark
        plot_benchmark(save_file, benchmark, html=html, display=display)
    return save_file<|MERGE_RESOLUTION|>--- conflicted
+++ resolved
@@ -144,18 +144,14 @@
                 stop, ctx.status, stop_val = stopping_criterion.should_stop(
                     stop_val, curve
                 )
-<<<<<<< HEAD
-    if ctx.status in ['diverged', 'error', 'interrupted', 'not ready']:
-        raise RuntimeError(ctx.status)
-=======
         # Only run if save_final_results is defined in the objective.
         if has_save_final_results:
             to_save = objective.save_final_results(**solver.get_result())
             if to_save is not None:
                 with open(meta["final_results"], 'wb') as f:
                     pickle.dump(to_save, f)
-
->>>>>>> 3b187367
+    if ctx.status in ['diverged', 'error', 'interrupted', 'not ready']:
+        raise RuntimeError(ctx.status)
     return curve, ctx.status
 
 

import yaml
import click
import warnings
from pathlib import Path

from benchopt.benchmark import Benchmark
from benchopt.cli.completion import complete_solvers
from benchopt.cli.completion import complete_datasets
from benchopt.cli.completion import complete_benchmarks
from benchopt.cli.completion import complete_conda_envs
from benchopt.utils.conda_env_cmd import list_conda_envs
from benchopt.utils.conda_env_cmd import create_conda_env
from benchopt.utils.shell_cmd import _run_shell_in_conda_env
from benchopt.utils.conda_env_cmd import get_benchopt_version_in_env
from benchopt.utils.profiling import print_stats


main = click.Group(
    name='Principal Commands',
    help="Principal commands that are used in ``benchopt``."
)


def _get_run_args(cli_kwargs, config_file_kwargs):
    ctx = click.get_current_context()
    for k, v in config_file_kwargs.items():
        # click maps options names to variable names by removing '--' and
        # replacing '-' by '_'. We use the same mapping to convert options from
        # config_file, so that variable names match
        var_name = k.replace('-', '_')

        if var_name not in cli_kwargs:
            raise ValueError(
                f"Invalid config file option {k}. "
                "See list of valid options with `benchopt run -h`.")

        # only override CLI variables if they have their default value
        if (ctx.get_parameter_source(var_name) is not None and
                ctx.get_parameter_source(var_name).name == 'DEFAULT'):
            cli_kwargs[var_name] = v

    return_names = [
        "benchmark",
        "solver",
        "force_solver",
        "dataset",
        "objective_filter",
        "max_runs",
        "n_repetitions",
        "timeout",
        "n_jobs",
        "plot",
        "html",
        "pdb",
        "profile",
        "env_name",
        "old_objective_filter"
    ]
    return [cli_kwargs[name] for name in return_names]


@main.command(
    help="Run a benchmark with benchopt.",
    epilog="To (re-)install the required solvers and datasets "
    "in a benchmark-dedicated conda environment or in your own "
    "conda environment, see the command `benchopt install`."
)
@click.argument('benchmark', type=click.Path(exists=True),
                shell_complete=complete_benchmarks)
<<<<<<< HEAD
@click.option('--objective-filter', 'deprecated_objective_filters',
              metavar='<objective_filter>', multiple=True, type=str,
              help="Deprecated alias for `--objective`.")
@click.option('--objective', '-o', 'objective_filters',
=======
@click.option('--objective-filter', '-o',
>>>>>>> 99f4b4b4
              metavar='<objective_filter>', multiple=True, type=str,
              help="Filter the objective based on its parametrized name. This "
              "can be used to only include one set of parameters.")
@click.option('--old_objective-filter', '-p',
              multiple=True, type=str,
              help="Deprecated alias for --objective_filters/-o.")
@click.option('--solver', '-s',
              metavar="<solver_name>", multiple=True, type=str,
              help="Include <solver_name> in the benchmark. By default, all "
              "solvers are included. When `-s` is used, only listed solvers"
              " are included. To include multiple solvers, "
              "use multiple `-s` options.", shell_complete=complete_solvers)
@click.option('--force-solver', '-f',
              metavar="<solver_name>", multiple=True, type=str,
              help="Force the re-run for <solver_name>. This "
              "avoids caching effect when adding a solver. "
              "To select multiple solvers, use multiple `-f` options.",
              shell_complete=complete_solvers)
@click.option('--dataset', '-d',
              metavar="<dataset_name>", multiple=True, type=str,
              help="Run the benchmark on <dataset_name>. By default, all "
              "datasets are included. When `-d` is used, only listed datasets"
              " are included. Note that <dataset_name> can be a regexp. "
              "To include multiple datasets, use multiple `-d` options.",
              shell_complete=complete_datasets)
@click.option('--n-jobs', '-j',
              metavar="<int>", default=1, show_default=True, type=int,
              help='Maximal number of workers to run the benchmark in '
              'parallel.')
@click.option('--max-runs', '-n',
              metavar="<int>", default=100, show_default=True, type=int,
              help='Maximal number of runs for each solver. This corresponds '
              'to the number of points in the time/accuracy curve.')
@click.option('--n-repetitions', '-r',
              metavar='<int>', default=5, show_default=True, type=int,
              help='Number of repetitions that are averaged to estimate the '
              'runtime.')
@click.option('--timeout',
              metavar="<int>", default=100, show_default=True, type=int,
              help='Timeout a solver when run for more than <timeout> seconds')
@click.option('--config', 'config_file', default=None,
              help="YAML configuration file containing benchmark options.")
@click.option('--plot/--no-plot', default=True,
              help="Whether or not to plot the results. Default is True.")
@click.option('--html/--no-html', default=True,
              help="Whether to display the plot as HTML report or matplotlib"
              "figures, default is True.")
@click.option('--pdb',
              is_flag=True,
              help="Launch a debugger if there is an error. This will launch "
              "ipdb if it is installed and default to pdb otherwise.")
@click.option('--local', '-l', 'env_name',
              flag_value='False', default=True,
              help="Run the benchmark in the local conda environment.")
@click.option('--profile',
              flag_value='True', default=False,
              help="Will do line profiling on all functions with @profile "
                   "decorator. Requires the line-profiler package. "
                   "The profile decorator needs to be imported "
                   "with: from benchopt.utils import profile")
@click.option('--env', '-e', 'env_name',
              flag_value='True',
              help="Run the benchmark in a dedicated conda environment "
              "for the benchmark. The environment is named "
              "benchopt_<BENCHMARK>.")
@click.option('--env-name', 'env_name',
              metavar="<env_name>", type=str, default='False',
              shell_complete=complete_conda_envs,
              help="Run the benchmark in the conda environment "
              "named <env_name>. To install the required solvers and "
              "datasets, see the command `benchopt install`.")
<<<<<<< HEAD
def run(benchmark, solver_names, forced_solvers, dataset_names,
        deprecated_objective_filters,
=======
def run(config_file=None, **kwargs):
    if config_file is not None:
        with open(config_file, "r") as f:
            config = yaml.safe_load(f)
    else:
        config = {}

    (
        benchmark, solver_names, forced_solvers, dataset_names,
>>>>>>> 99f4b4b4
        objective_filters, max_runs, n_repetitions, timeout, n_jobs,
        plot, html, pdb, do_profile, env_name, old_objective_filters
    ) = _get_run_args(kwargs, config)

    if len(old_objective_filters):
        warnings.warn(
            'Using the -p option is deprecated, use -o instead',
            FutureWarning,
        )
        objective_filters = old_objective_filters

    if len(deprecated_objective_filters):
        warnings.warn(
            'Using the --objective-filters option is deprecated, '
            'use --objective instead', FutureWarning
        )
        objective_filters = deprecated_objective_filters

    from benchopt.runner import run_benchmark

    if do_profile:
        from benchopt.utils.profiling import use_profile
        use_profile()  # needs to be called before validate_solver_patterns

    # Check that the dataset/solver patterns match actual dataset
    benchmark = Benchmark(benchmark)
    benchmark.validate_dataset_patterns(dataset_names)
    benchmark.validate_objective_filters(objective_filters)
    # pyyaml returns tuples: solver_names can be tuple and forced_solvers list
    benchmark.validate_solver_patterns(
        list(solver_names) + list(forced_solvers)
    )

    # If env_name is False, the flag `--local` has been used (default) so
    # run in the current environment.
    if env_name == 'False':
        run_benchmark(
            benchmark, solver_names, forced_solvers,
            dataset_names=dataset_names,
            objective_filters=objective_filters,
            max_runs=max_runs, n_repetitions=n_repetitions,
            timeout=timeout, n_jobs=n_jobs,
            plot_result=plot, html=html, pdb=pdb
        )

        print_stats()  # print profiling stats (does nothing if not profiling)

        return

    _, all_conda_envs = list_conda_envs()
    # If env_name is True, the flag `--env` has been used. Create a conda env
    # specific to the benchmark (if not existing).
    # Else, use the <env_name> value.
    if env_name == 'True':
        env_name = f"benchopt_{benchmark.name}"
        install_cmd = f"`benchopt install -e {benchmark.benchmark_dir}`"
    else:
        # check provided <env_name>
        # (to avoid empty name like `--env-name ""`)
        if len(env_name) == 0:
            raise RuntimeError("Empty environment name.")

        install_cmd = (
            f"`benchopt install --env-name {env_name} "
            f"{benchmark.benchmark_dir}`"
        )

    # check if the environment exists
    if env_name not in all_conda_envs:
        raise RuntimeError(
            f"The default env '{env_name}' for benchmark {benchmark.name} "
            f"does not exist. Make sure to run {install_cmd} to create the "
            "benchmark and install the dependencies."
        )

    # check if environment was set up with benchopt
    if get_benchopt_version_in_env(env_name) is None:
        raise RuntimeError(
            f"benchopt is not installed in env '{env_name}', "
            "see the command `benchopt install` to setup the environment."
        )

    # run the command in the conda env
    solvers_option = ' '.join(['-s ' + s for s in solver_names])
    forced_solvers_option = ' '.join([f"-f '{s}'" for s in forced_solvers])
    datasets_option = ' '.join([f"-d '{d}'" for d in dataset_names])
    objective_option = ' '.join([f"-o '{o}'" for o in objective_filters])
    cmd = (
        rf"benchopt run --local {benchmark.benchmark_dir} "
        rf"--n-repetitions {n_repetitions} "
        rf"--max-runs {max_runs} --timeout {timeout} "
        rf"--n-jobs {n_jobs}"
        rf"{solvers_option} {forced_solvers_option} "
        rf"{datasets_option} {objective_option} "
        rf"{'--plot' if plot else '--no-plot'} "
        rf"{'--html' if html else '--no-html'} "
        rf"{'--pdb' if pdb else ''} "
        .replace('\\', '\\\\')
    )
    raise SystemExit(_run_shell_in_conda_env(
        cmd, env_name=env_name, capture_stdout=False
    ) != 0)


@main.command(
    help="Install the requirements (solvers/datasets) for a benchmark."
)
@click.argument('benchmark', type=click.Path(exists=True),
                shell_complete=complete_benchmarks)
@click.option('--force', '-f',
              is_flag=True,
              help="If this flag is set, the reinstallation of "
              "the benchmark requirements is forced.")
@click.option('--minimal', is_flag=True,
              help="If this flag is set, only install requirements for the "
              "benchmark's objective.")
@click.option('--solver', '-s', 'solver_names',
              metavar="<solver_name>", multiple=True, type=str,
              help="Include <solver_name> in the installation. "
              "By default, all solvers are included except "
              "when -d flag is used. If -d flag is used, then "
              "no solver is included by default. "
              "When `-s` is used, only listed estimators are included. "
              "To include multiple solvers, use multiple `-s` options."
              "To include all solvers, use -s 'all' option.",
              shell_complete=complete_solvers)
@click.option('--dataset', '-d', 'dataset_names',
              metavar="<dataset_name>", multiple=True, type=str,
              help="Install the dataset <dataset_name>. By default, all "
              "datasets are included, except when -s flag is used. "
              "If -s flag is used, then no dataset is included. "
              "When `-d` is used, only listed datasets "
              "are included. Note that <dataset_name> can be a regexp. "
              "To include multiple datasets, use multiple `-d` options."
              "To include all datasets, use -d 'all' option.",
              shell_complete=complete_datasets)
@click.option('--env', '-e', 'env_name',
              flag_value='True', type=str, default='False',
              help="Install all requirements in a dedicated "
              "conda environment for the benchmark. "
              "The environment is named 'benchopt_<BENCHMARK>' and all "
              "solver dependencies and datasets are installed in it.")
@click.option('--env-name', 'env_name',
              metavar="<env_name>", type=str, default='False',
              shell_complete=complete_conda_envs,
              help="Install the benchmark requirements in the "
              "conda environment named <env_name>. If it does not exist, "
              "it will be created by this command.")
@click.option('--recreate', is_flag=True,
              help="If this flag is set, start with a fresh conda "
              "environment. It can only be used combined with options "
              "`-e/--env` or `--env-name`.")
@click.option('--quiet', '-q', 'quiet', is_flag=True, default=False,
              show_default=True,
              help="If this flag is set, conda's output is silenced.")
@click.option('--yes', '-y', 'confirm', is_flag=True,
              help="If this flag is set, no confirmation will be asked "
              "to the user to install requirements in the current environment."
              " Useless with options `-e/--env` or `--env-name`.")
def install(benchmark, minimal, solver_names, dataset_names, force=False,
            recreate=False, env_name='False', confirm=False, quiet=False):

    # Check that the dataset/solver patterns match actual dataset
    benchmark = Benchmark(benchmark)
    print(f"Installing '{benchmark.name}' requirements")
    benchmark.validate_dataset_patterns(dataset_names)
    benchmark.validate_solver_patterns(solver_names)

    # Get a list of all conda envs
    default_conda_env, conda_envs = list_conda_envs()

    # If env_name is False (default), installation in the current environement.
    if env_name == 'False':
        env_name = None
        # incompatible with the 'recreate' flag to avoid messing with the
        # user environement
        if recreate:
            msg = "Cannot recreate conda env without using options " + \
                "'-e/--env' or '--env-name'."
            raise RuntimeError(msg)

        # check if any current conda environment
        if default_conda_env is not None:
            # ask for user confirmation to install in current conda env
            if not confirm:
                click.confirm(
                    f"Install in the current env '{default_conda_env}'?",
                    abort=True
                )
        else:
            raise RuntimeError("No conda environment is activated.")
    else:
        # If env_name is True, the flag `--env` has been used. Create a conda
        # env specific to the benchmark. Else, use the <env_name> value.
        if env_name == 'True':
            env_name = f"benchopt_{benchmark.name}"
        else:
            # check provided <env_name>
            # (to avoid empty name like `--env-name ""`)
            if len(env_name) == 0:
                raise RuntimeError("Empty environment name.")
            # avoid recreating 'base' conda env`
            if env_name == 'base' and recreate:
                raise RuntimeError(
                    "Impossible to recreate 'base' conda environment."
                )

        # create environment if necessary
        create_conda_env(env_name, recreate=recreate, quiet=quiet)

    # install requirements
    print("# Install", flush=True)
    benchmark.install_all_requirements(
        include_solvers=solver_names, include_datasets=dataset_names,
        minimal=minimal, env_name=env_name, force=force, quiet=quiet,
    )


@main.command(
    help="Test a benchmark for benchopt. The benchmark must feature a "
    "simulated dataset to test for all solvers. For more info about the "
    "simulated dataset configurations, see"
    "benchopt.github.io/how.html#example-of-parametrized-simulated-dataset",
    context_settings=dict(ignore_unknown_options=True)
)
@click.argument('benchmark', type=click.Path(exists=True),
                shell_complete=complete_benchmarks)
@click.option('--env-name', type=str, default=None, metavar='NAME',
              shell_complete=complete_conda_envs,
              help='Environment to run the test in. If it is not provided '
              'a temporary one is created for the test.')
@click.argument('pytest_args', nargs=-1, type=click.UNPROCESSED)
def test(benchmark, env_name, pytest_args):

    benchmark = Benchmark(benchmark)

    from benchopt.tests import __file__ as _bench_test_module
    _bench_test_module = Path(_bench_test_module).parent

    pytest_args = ' '.join((
        "-p benchopt.tests.fixtures", f"--rootdir {_bench_test_module}",
        *pytest_args
    ))
    if len(pytest_args) == 0:
        pytest_args = '-vl'

    env_option = ''
    if env_name is not None:
        create_conda_env(env_name, with_pytest=True)
        if _run_shell_in_conda_env("pytest --version", env_name=env_name) != 0:
            raise ModuleNotFoundError(
                f"pytest is not installed in conda env {env_name}.\n"
                f"Please run `conda install -n {env_name} pytest` to test the "
                "benchmark in this environment."
            )
        objective = benchmark.get_benchmark_objective()
        if not objective.is_installed():
            objective.install(env_name=env_name)
        env_option = f'--test-env {env_name}'

    _bench_test_file = _bench_test_module / "test_benchmarks.py"

    cmd = (
        f'pytest {pytest_args} {_bench_test_file} '
        f'--benchmark {benchmark.benchmark_dir} {env_option} '
        # Make sure to not modify sys.path to add test file from current env
        # in sub conda env as there might be different python versions.
        '--import-mode importlib'
    )

    raise SystemExit(_run_shell_in_conda_env(
        cmd, env_name=env_name, capture_stdout=False
    ) != 0)<|MERGE_RESOLUTION|>--- conflicted
+++ resolved
@@ -44,7 +44,7 @@
         "solver",
         "force_solver",
         "dataset",
-        "objective_filter",
+        "objective",
         "max_runs",
         "n_repetitions",
         "timeout",
@@ -54,7 +54,8 @@
         "pdb",
         "profile",
         "env_name",
-        "old_objective_filter"
+        "objective_filter",
+        "old_objective_filter",
     ]
     return [cli_kwargs[name] for name in return_names]
 
@@ -67,20 +68,16 @@
 )
 @click.argument('benchmark', type=click.Path(exists=True),
                 shell_complete=complete_benchmarks)
-<<<<<<< HEAD
-@click.option('--objective-filter', 'deprecated_objective_filters',
+@click.option('--objective-filter',
               metavar='<objective_filter>', multiple=True, type=str,
               help="Deprecated alias for `--objective`.")
-@click.option('--objective', '-o', 'objective_filters',
-=======
-@click.option('--objective-filter', '-o',
->>>>>>> 99f4b4b4
+@click.option('--objective', '-o',
               metavar='<objective_filter>', multiple=True, type=str,
               help="Filter the objective based on its parametrized name. This "
               "can be used to only include one set of parameters.")
-@click.option('--old_objective-filter', '-p',
+@click.option('--old-objective-filter', '-p',
               multiple=True, type=str,
-              help="Deprecated alias for --objective_filters/-o.")
+              help="Deprecated alias for --objective_filter/-o.")
 @click.option('--solver', '-s',
               metavar="<solver_name>", multiple=True, type=str,
               help="Include <solver_name> in the benchmark. By default, all "
@@ -146,10 +143,6 @@
               help="Run the benchmark in the conda environment "
               "named <env_name>. To install the required solvers and "
               "datasets, see the command `benchopt install`.")
-<<<<<<< HEAD
-def run(benchmark, solver_names, forced_solvers, dataset_names,
-        deprecated_objective_filters,
-=======
 def run(config_file=None, **kwargs):
     if config_file is not None:
         with open(config_file, "r") as f:
@@ -157,11 +150,11 @@
     else:
         config = {}
 
+    # XXX - Remove old and deprecated objective filters in version 1.3
     (
         benchmark, solver_names, forced_solvers, dataset_names,
->>>>>>> 99f4b4b4
         objective_filters, max_runs, n_repetitions, timeout, n_jobs,
-        plot, html, pdb, do_profile, env_name, old_objective_filters
+        plot, html, pdb, do_profile, env_name, deprecated_objective_filters, old_objective_filters
     ) = _get_run_args(kwargs, config)
 
     if len(old_objective_filters):

--- conflicted
+++ resolved
@@ -41,6 +41,7 @@
         "max_runs",
         "n_repetitions",
         "timeout",
+        "n_jobs",
         "plot",
         "html",
         "pdb",
@@ -131,7 +132,6 @@
               help="Run the benchmark in the conda environment "
               "named <env_name>. To install the required solvers and "
               "datasets, see the command `benchopt install`.")
-<<<<<<< HEAD
 def run(config_file=None, **kwargs):
     if config_file is not None:
         with open(config_file, "r") as f:
@@ -141,16 +141,10 @@
 
     (
         benchmark, solver_names, forced_solvers, dataset_names,
-        objective_filters, max_runs, n_repetitions, timeout,
+        objective_filters, max_runs, n_repetitions, timeout, n_jobs,
         plot, html, pdb, do_profile, env_name, old_objective_filters
     ) = _get_run_args(kwargs, config)
 
-=======
-def run(benchmark, solver_names, forced_solvers, dataset_names,
-        objective_filters, max_runs, n_repetitions, timeout, n_jobs,
-        plot=True, html=True, pdb=False, do_profile=False,
-        env_name='False', old_objective_filters=None):
->>>>>>> c2f5d33c
     if len(old_objective_filters):
         warnings.warn(
             'Using the -p option is deprecated, use -o instead',

--- conflicted
+++ resolved
@@ -174,11 +174,7 @@
     solvers_option = ' '.join(['-s ' + s for s in solver_names])
     forced_solvers_option = ' '.join([f"-f '{s}'" for s in forced_solvers])
     datasets_option = ' '.join([f"-d '{d}'" for d in dataset_names])
-<<<<<<< HEAD
-    objective_option = ' '.join([f"-o '{p}'" for p in objective_filters])
-=======
     objective_option = ' '.join([f"-o '{o}'" for o in objective_filters])
->>>>>>> 0b575ac7
     cmd = (
         rf"benchopt run --local {benchmark.benchmark_dir} "
         rf"--n-repetitions {n_repetitions} "

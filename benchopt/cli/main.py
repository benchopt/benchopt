import click
from pathlib import Path

from benchopt.benchmark import Benchmark
from benchopt.cli.completion import get_solvers
from benchopt.cli.completion import get_datasets
from benchopt.cli.completion import get_benchmark
from benchopt.cli.completion import get_conda_envs
from benchopt.utils.conda_env_cmd import list_conda_envs
from benchopt.utils.conda_env_cmd import create_conda_env
from benchopt.utils.shell_cmd import _run_shell_in_conda_env
from benchopt.utils.conda_env_cmd import get_benchopt_version_in_env
from benchopt.utils.profiling import print_stats


main = click.Group(
    name='Principal Commands',
    help="Principal commands that are used in ``benchopt``."
)


@main.command(
    help="Run a benchmark with benchopt.",
    epilog="To (re-)install the required solvers and datasets "
    "in a benchmark-dedicated conda environment or in your own "
    "conda environment, see the command `benchopt install`."
)
@click.argument('benchmark', type=click.Path(exists=True),
                shell_complete=get_benchmark)
@click.option('--objective-filter', '-p', 'objective_filters',
              metavar='<objective_filter>', multiple=True, type=str,
              help="Filter the objective based on its parametrized name. This "
              "can be used to only include one set of parameters.")
@click.option('--solver', '-s', 'solver_names',
              metavar="<solver_name>", multiple=True, type=str,
              help="Include <solver_name> in the benchmark. By default, all "
              "solvers are included. When `-s` is used, only listed solvers"
              " are included. To include multiple solvers, "
              "use multiple `-s` options.", shell_complete=get_solvers)
@click.option('--force-solver', '-f', 'forced_solvers',
              metavar="<solver_name>", multiple=True, type=str,
              help="Force the re-run for <solver_name>. This "
              "avoids caching effect when adding a solver. "
              "To select multiple solvers, use multiple `-f` options.",
              shell_complete=get_solvers)
@click.option('--dataset', '-d', 'dataset_names',
              metavar="<dataset_name>", multiple=True, type=str,
              help="Run the benchmark on <dataset_name>. By default, all "
              "datasets are included. When `-d` is used, only listed datasets"
              " are included. Note that <dataset_name> can be a regexp. "
              "To include multiple datasets, use multiple `-d` options.",
              shell_complete=get_datasets)
@click.option('--max-runs', '-n',
              metavar="<int>", default=100, show_default=True, type=int,
              help='Maximal number of runs for each solver. This corresponds '
              'to the number of points in the time/accuracy curve.')
@click.option('--n-repetitions', '-r',
              metavar='<int>', default=5, show_default=True, type=int,
              help='Number of repetitions that are averaged to estimate the '
              'runtime.')
@click.option('--timeout',
              metavar="<int>", default=100, show_default=True, type=int,
              help='Timeout a solver when run for more than <timeout> seconds')
@click.option('--plot/--no-plot', default=True,
              help="Whether or not to plot the results. Default is True.")
@click.option('--html/--no-html', default=True,
              help="Whether to display the plot as HTML report or matplotlib"
              "figures, default is True.")
@click.option('--pdb',
              is_flag=True,
              help="Launch a debugger if there is an error. This will launch "
              "ipdb if it is installed and default to pdb otherwise.")
@click.option('--local', '-l', 'env_name',
              flag_value='False', default=True,
              help="Run the benchmark in the local conda environment.")
@click.option('--profile', 'do_profile',
              flag_value='True', default=False,
              help="Will do line profiling on all functions with @profile "
                   "decorator. Requires the line-profiler package. "
                   "The profile decorator needs to be imported "
                   "with: from benchopt.utils import profile")
@click.option('--env', '-e', 'env_name',
              flag_value='True',
              help="Run the benchmark in a dedicated conda environment "
              "for the benchmark. The environment is named "
              "benchopt_<BENCHMARK>.")
@click.option('--env-name', 'env_name',
              metavar="<env_name>", type=str, default='False',
              shell_complete=get_conda_envs,
              help="Run the benchmark in the conda environment "
              "named <env_name>. To install the required solvers and "
              "datasets, see the command `benchopt install`.")
def run(benchmark, solver_names, forced_solvers, dataset_names,
        objective_filters, max_runs, n_repetitions, timeout,
        plot=True, html=True, pdb=False, do_profile=False,
        env_name='False'):

    from benchopt.runner import run_benchmark

    if do_profile:
        from benchopt.utils.profiling import use_profile
        use_profile()  # needs to be called before validate_solver_patterns

    # Check that the dataset/solver patterns match actual dataset
    benchmark = Benchmark(benchmark)
    benchmark.validate_dataset_patterns(dataset_names)
    benchmark.validate_solver_patterns(solver_names+forced_solvers)
    benchmark.validate_objective_filters(objective_filters)

    # If env_name is False, the flag `--local` has been used (default) so
    # run in the current environement.
    if env_name == 'False':
        run_benchmark(
            benchmark, solver_names, forced_solvers,
            dataset_names=dataset_names,
            objective_filters=objective_filters,
            max_runs=max_runs, n_repetitions=n_repetitions,
            timeout=timeout, plot_result=plot, html=html, pdb=pdb
        )

        print_stats()  # print profiling stats (does nothing if not profiling)

        return

    _, all_conda_envs = list_conda_envs()
    # If env_name is True, the flag `--env` has been used. Create a conda env
    # specific to the benchmark (if not existing).
    # Else, use the <env_name> value.
    if env_name == 'True':
        env_name = f"benchopt_{benchmark.name}"
        install_cmd = f"`benchopt install -e {benchmark.benchmark_dir}`"
    else:
        # check provided <env_name>
        # (to avoid empty name like `--env-name ""`)
        if len(env_name) == 0:
            raise RuntimeError("Empty environment name.")

        install_cmd = (
            f"`benchopt install --env-name {env_name} "
            f"{benchmark.benchmark_dir}`"
        )

    # check if the environment exists
    if env_name not in all_conda_envs:
        raise RuntimeError(
            f"The default env '{env_name}' for benchmark {benchmark.name} "
            f"does not exist. Make sure to run {install_cmd} to create the "
            "benchmark and install the dependencies."
        )

    # check if environment was set up with benchopt
    if get_benchopt_version_in_env(env_name) is None:
        raise RuntimeError(
            f"benchopt is not installed in env '{env_name}', "
            "see the command `benchopt install` to setup the environment."
        )

    # run the command in the conda env
    solvers_option = ' '.join(['-s ' + s for s in solver_names])
    forced_solvers_option = ' '.join([f"-f '{s}'" for s in forced_solvers])
    datasets_option = ' '.join([f"-d '{d}'" for d in dataset_names])
    objective_option = ' '.join([f"-p '{p}'" for p in objective_filters])
    cmd = (
        rf"benchopt run --local {benchmark.benchmark_dir} "
        rf"--n-repetitions {n_repetitions} "
        rf"--max-runs {max_runs} --timeout {timeout} "
        rf"{solvers_option} {forced_solvers_option} "
        rf"{datasets_option} {objective_option} "
        rf"{'--plot' if plot else '--no-plot'} "
        rf"{'--html' if html else '--no-html'} "
        rf"{'--pdb' if pdb else ''} "
        .replace('\\', '\\\\')
    )
    raise SystemExit(_run_shell_in_conda_env(
        cmd, env_name=env_name, capture_stdout=False
    ) != 0)


@main.command(
    help="Install the requirements (solvers/datasets) for a benchmark."
)
@click.argument('benchmark', type=click.Path(exists=True),
                shell_complete=get_benchmark)
@click.option('--force', '-f',
              is_flag=True,
              help="If this flag is set, the reinstallation of "
              "the benchmark requirements is forced.")
@click.option('--solver', '-s', 'solver_names',
              metavar="<solver_name>", multiple=True, type=str,
              help="Include <solver_name> in the installation. "
              "By default, all solvers are included except "
              "when -d flag is used. If -d flag is used, then "
              "no solver is included by default. "
              "When `-s` is used, only listed estimators are included. "
<<<<<<< HEAD
              "To include multiple solvers, use multiple `-s` options."
              "To include all solvers, use -s 'all' option.",
              autocompletion=get_solvers)
=======
              "To include multiple solvers, use multiple `-s` options.",
              shell_complete=get_solvers)
>>>>>>> 5cc35321
@click.option('--dataset', '-d', 'dataset_names',
              metavar="<dataset_name>", multiple=True, type=str,
              help="Install the dataset <dataset_name>. By default, all "
              "datasets are included, except when -s flag is used. "
              "If -s flag is used, then no dataset is included. "
              "When `-d` is used, only listed datasets "
              "are included. Note that <dataset_name> can be a regexp. "
<<<<<<< HEAD
              "To include multiple datasets, use multiple `-d` options."
              "To include all datasets, use -d 'all' option.",
              autocompletion=get_datasets)
=======
              "To include multiple datasets, use multiple `-d` options.",
              shell_complete=get_datasets)
>>>>>>> 5cc35321
@click.option('--env', '-e', 'env_name',
              flag_value='True', type=str, default='False',
              help="Install all requirements in a dedicated "
              "conda environment for the benchmark. "
              "The environment is named 'benchopt_<BENCHMARK>' and all "
              "solver dependencies and datasets are installed in it.")
@click.option('--env-name', 'env_name',
              metavar="<env_name>", type=str, default='False',
              shell_complete=get_conda_envs,
              help="Install the benchmark requirements in the "
              "conda environment named <env_name>. If it does not exist, "
              "it will be created by this command.")
@click.option('--recreate', is_flag=True,
              help="If this flag is set, start with a fresh conda "
              "environment. It can only be used combined with options "
              "`-e/--env` or `--env-name`.")
@click.option('--quiet', '-q', 'quiet', is_flag=True, default=False,
              show_default=True,
              help="If this flag is set, conda's output is silenced.")
@click.option('--yes', '-y', 'confirm', is_flag=True,
              help="If this flag is set, no confirmation will be asked "
              "to the user to install requirements in the current environment."
              " Useless with options `-e/--env` or `--env-name`.")
def install(benchmark, solver_names, dataset_names, force=False,
            recreate=False, env_name='False', confirm=False, quiet=False):

    # Check that the dataset/solver patterns match actual dataset
    benchmark = Benchmark(benchmark)
    print(f"Installing '{benchmark.name}' requirements")
    benchmark.validate_dataset_patterns(dataset_names)
    benchmark.validate_solver_patterns(solver_names)

    # Get a list of all conda envs
    default_conda_env, conda_envs = list_conda_envs()

    # If env_name is False (default), installation in the current environement.
    if env_name == 'False':
        env_name = None
        # incompatible with the 'recreate' flag to avoid messing with the
        # user environement
        if recreate:
            msg = "Cannot recreate conda env without using options " + \
                "'-e/--env' or '--env-name'."
            raise RuntimeError(msg)

        # check if any current conda environment
        if default_conda_env is not None:
            # ask for user confirmation to install in current conda env
            if not confirm:
                click.confirm(
                    f"Install in the current env '{default_conda_env}'?",
                    abort=True
                )
        else:
            raise RuntimeError("No conda environment is activated.")
    else:
        # If env_name is True, the flag `--env` has been used. Create a conda
        # env specific to the benchmark. Else, use the <env_name> value.
        if env_name == 'True':
            env_name = f"benchopt_{benchmark.name}"
        else:
            # check provided <env_name>
            # (to avoid empty name like `--env-name ""`)
            if len(env_name) == 0:
                raise RuntimeError("Empty environment name.")
            # avoid recreating 'base' conda env`
            if env_name == 'base' and recreate:
                raise RuntimeError(
                    "Impossible to recreate 'base' conda environment."
                )

        # create environment if necessary
        create_conda_env(env_name, recreate=recreate, quiet=quiet)

    # install requirements
    print("# Install", flush=True)
    benchmark.install_all_requirements(
        include_solvers=solver_names, include_datasets=dataset_names,
        env_name=env_name, force=force, quiet=quiet,
    )


@main.command(
    help="Test a benchmark for benchopt.",
    context_settings=dict(ignore_unknown_options=True)
)
@click.argument('benchmark', type=click.Path(exists=True),
                shell_complete=get_benchmark)
@click.option('--env-name', type=str, default=None, metavar='NAME',
              shell_complete=get_conda_envs,
              help='Environment to run the test in. If it is not provided '
              'a temporary one is created for the test.')
@click.argument('pytest_args', nargs=-1, type=click.UNPROCESSED)
def test(benchmark, env_name, pytest_args):
    pytest_args = ' '.join(pytest_args)
    if len(pytest_args) == 0:
        pytest_args = '-vl'

    env_option = ''
    if env_name is not None:
        create_conda_env(env_name, with_pytest=True)
        if _run_shell_in_conda_env("pytest --version", env_name=env_name) != 0:
            raise ModuleNotFoundError(
                f"pytest is not installed in conda env {env_name}.\n"
                f"Please run `conda install -n {env_name} pytest` to test the "
                "benchmark in this environment."
            )
        env_option = f'--test-env {env_name}'

    from benchopt.tests import __file__ as _bench_test_module
    BENCHMARK_TEST_FILE = (
        Path(_bench_test_module).parent / "test_benchmarks.py"
    )

    cmd = (
        f'pytest {pytest_args} {BENCHMARK_TEST_FILE} '
        f'--benchmark {benchmark} {env_option} '
        # Make sure to not modify sys.path to add test file from current env
        # in sub conda env as there might be different python versions.
        '--import-mode importlib'
    )

    raise SystemExit(_run_shell_in_conda_env(
        cmd, env_name=env_name, capture_stdout=False
    ) != 0)<|MERGE_RESOLUTION|>--- conflicted
+++ resolved
@@ -192,14 +192,9 @@
               "when -d flag is used. If -d flag is used, then "
               "no solver is included by default. "
               "When `-s` is used, only listed estimators are included. "
-<<<<<<< HEAD
               "To include multiple solvers, use multiple `-s` options."
               "To include all solvers, use -s 'all' option.",
-              autocompletion=get_solvers)
-=======
-              "To include multiple solvers, use multiple `-s` options.",
               shell_complete=get_solvers)
->>>>>>> 5cc35321
 @click.option('--dataset', '-d', 'dataset_names',
               metavar="<dataset_name>", multiple=True, type=str,
               help="Install the dataset <dataset_name>. By default, all "
@@ -207,14 +202,9 @@
               "If -s flag is used, then no dataset is included. "
               "When `-d` is used, only listed datasets "
               "are included. Note that <dataset_name> can be a regexp. "
-<<<<<<< HEAD
               "To include multiple datasets, use multiple `-d` options."
               "To include all datasets, use -d 'all' option.",
-              autocompletion=get_datasets)
-=======
-              "To include multiple datasets, use multiple `-d` options.",
               shell_complete=get_datasets)
->>>>>>> 5cc35321
 @click.option('--env', '-e', 'env_name',
               flag_value='True', type=str, default='False',
               help="Install all requirements in a dedicated "

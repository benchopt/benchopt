import yaml
import click
import warnings
from pathlib import Path

from benchopt.benchmark import Benchmark
<<<<<<< HEAD
from benchopt.mini import get_mini_benchmark
=======
from benchopt.config import get_setting
>>>>>>> bb3a0869
from benchopt.cli.completion import complete_solvers
from benchopt.cli.completion import complete_datasets
from benchopt.cli.completion import complete_benchmarks
from benchopt.cli.completion import complete_conda_envs
from benchopt.cli.completion import complete_config_files
from benchopt.utils.misc import get_benchopt_requirement
from benchopt.utils.conda_env_cmd import list_conda_envs
from benchopt.utils.conda_env_cmd import create_conda_env
from benchopt.utils.shell_cmd import _run_shell_in_conda_env
from benchopt.utils.conda_env_cmd import get_benchopt_version_in_env
from benchopt.utils.profiling import print_stats
from benchopt.utils.slurm_executor import set_slurm_launch


main = click.Group(
    name='Main commands',
    help="Main commands that are used in ``benchopt``."
)


def _get_run_args(cli_kwargs, config_file_kwargs):
    ctx = click.get_current_context()
    for k, v in config_file_kwargs.items():
        # click maps options names to variable names by removing '--' and
        # replacing '-' by '_'. We use the same mapping to convert options from
        # config_file, so that variable names match
        var_name = k.replace('-', '_')

        if var_name not in cli_kwargs:
            raise ValueError(
                f"Invalid config file option {k}. "
                "See list of valid options with `benchopt run -h`.")

        # only override CLI variables if they have their default value
        if (ctx.get_parameter_source(var_name) is not None and
                ctx.get_parameter_source(var_name).name == 'DEFAULT'):
            cli_kwargs[var_name] = v

    return_names = [
        "benchmark",
        "mini",
        "solver",
        "force_solver",
        "dataset",
        "objective",
        "max_runs",
        "n_repetitions",
        "timeout",
        "no_timeout",
        "n_jobs",
        "slurm",
        "collect",
        "plot",
        "display",
        "html",
        "pdb",
        "profile",
        "env_name",
        "output",
    ]
    return [cli_kwargs[name] for name in return_names]


@main.command(
    help="Run a benchmark with benchopt.",
    epilog="To (re-)install the required solvers and datasets "
    "in a benchmark-dedicated conda environment or in your own "
    "conda environment, see the command `benchopt install`."
)
@click.argument('benchmark', default=Path.cwd(), type=click.Path(exists=True),
                shell_complete=complete_benchmarks)
@click.option('--mini',
              metavar="<file>", type=click.Path(exists=True),
              help="")
@click.option('--objective', '-o',
              metavar='<objective_filter>', multiple=True, type=str,
              help="Select the objective based on its parameters, with the "
              "syntax `objective[parameter=value]`. This can be used to only "
              "include one set of parameters. ")
@click.option('--solver', '-s',
              metavar="<solver_name>", multiple=True, type=str,
              help="Include <solver_name> in the benchmark. By default, all "
              "solvers are included. When `-s` is used, only listed solvers"
              " are included. Note that <solver_name> can include parameters,"
              " with the syntax `solver[parameter=value]`. "
              "To include multiple solvers, use multiple `-s` options.",
              shell_complete=complete_solvers)
@click.option('--force-solver', '-f',
              metavar="<solver_name>", multiple=True, type=str,
              help="Force the re-run for <solver_name>. This "
              "avoids caching effect when adding a solver. "
              "To select multiple solvers, use multiple `-f` options.",
              shell_complete=complete_solvers)
@click.option('--dataset', '-d',
              metavar="<dataset_name>", multiple=True, type=str,
              help="Run the benchmark on <dataset_name>. By default, all "
              "datasets are included. When `-d` is used, only listed datasets"
              " are included. Note that <dataset_name> can include parameters,"
              " with the syntax `dataset[parameter=value]`. "
              "To include multiple datasets, use multiple `-d` options.",
              shell_complete=complete_datasets)
@click.option('--n-jobs', '-j',
              metavar="<int>", default=1, show_default=True, type=int,
              help='Maximal number of workers to run the benchmark in '
              'parallel.')
@click.option('--slurm',
              metavar="<slurm_config.yml>", default=None,
              help='Run the computation using submitit on a SLURM cluster. '
              'The YAML file provided to this argument is used to setup the '
              'SLURM job. See :ref:`slurm_run` for a detailed description.')
@click.option('--max-runs', '-n',
              metavar="<int>", default=100, show_default=True, type=int,
              help='Maximal number of runs for each solver. This corresponds '
              'to the number of points in the time/accuracy curve.')
@click.option('--n-repetitions', '-r',
              metavar='<int>', default=None, show_default=True, type=int,
              help='Number of repetitions that are averaged to estimate the '
              'runtime.')
@click.option('--timeout',
              default=None, show_default=True, type=str,
              help='Stop a solver when run for more than <timeout> seconds. '
              'The syntax 10h or 10m can be used to denote 10 hours or '
              'minutes respectively. Not compatible with the --no-timeout '
              'option.')
@click.option('--no-timeout',
              is_flag=True,
              help='If set, prevent solvers from stopping after running for '
              'a long time. Not compatible with the --timeout option.')
@click.option('--collect',
              is_flag=True,
              help='If set, this run will only collect results which are '
              'already available in the cache. This flag allows to collect '
              'results while all the solvers are not finished yet.')
@click.option('--config', 'config_file', default=None,
              shell_complete=complete_config_files,
              help="YAML configuration file containing benchmark options.")
@click.option('--plot/--no-plot', default=True,
              help="Whether or not to create plots from the results. "
              "Default is True.")
@click.option('--display/--no-display', default=True,
              help="Whether or not to display the plot on the screen. "
              "Default is True.")
@click.option('--html/--no-html', default=True,
              help="If set to True (default), render the results as an HTML "
              "page, otherwise create matplotlib figures, saved as PNG.")
@click.option('--pdb',
              is_flag=True,
              help="Launch a debugger if there is an error. This will launch "
              "ipdb if it is installed and default to pdb otherwise.")
@click.option('--local', '-l', 'env_name',
              flag_value='False', default=True,
              help="Run the benchmark in the local conda environment.")
@click.option('--profile',
              flag_value='True', default=False,
              help="Will do line profiling on all functions with @profile "
                   "decorator. Requires the line-profiler package. "
                   "The profile decorator needs to be imported "
                   "with: from benchopt.utils import profile")
@click.option('--env', '-e', 'env_name',
              flag_value='True',
              help="Run the benchmark in a dedicated conda environment "
              "for the benchmark. The environment is named "
              "benchopt_<BENCHMARK>.")
@click.option('--env-name', 'env_name',
              metavar="<env_name>", type=str, default='False',
              shell_complete=complete_conda_envs,
              help="Run the benchmark in the conda environment "
              "named <env_name>. To install the required solvers and "
              "datasets, see the command `benchopt install`.")
@click.option("--output", default="None", type=str,
              help="Filename for the result output. "
              "If given, the results will "
              "be stored at <BENCHMARK>/outputs/<filename>.parquet, "
              "if another result file has the same name, a number is happened "
              "to distinguish them "
              "(ex: <BENCHMARK>/outputs/<filename>_1.parquet)."
              " If not provided, the output will be saved as "
              "<BENCHMARK>/outputs/benchopt_run_<timestamp>.parquet."
              )
def run(config_file=None, **kwargs):
    if config_file is not None:
        with open(config_file, "r") as f:
            config = yaml.safe_load(f)
    else:
        config = {}

    (
<<<<<<< HEAD
        benchmark, mini_file, solver_names, forced_solvers, dataset_names,
        objective_filters, max_runs, n_repetitions, timeout, n_jobs, slurm,
        plot, display, html, pdb, do_profile, env_name, output
=======
        benchmark, solver_names, forced_solvers, dataset_names,
        objective_filters, max_runs, n_repetitions, timeout, no_timeout,
        n_jobs, slurm, collect, plot, display, html, pdb, do_profile,
        env_name, output_name
>>>>>>> bb3a0869
    ) = _get_run_args(kwargs, config)

    # If --no-timeout is set and --timeout is not, skip these blocks
    # and keep timeout = None
    if no_timeout and timeout is not None:
        raise click.BadParameter(
            'You cannot specify both --timeout and --no-timeout options.'
        )

    if not no_timeout:
        if timeout is None:
            timeout = get_setting('default_timeout')
        else:
            try:
                timeout = int(float(timeout))
            except ValueError:  # already under string format
                import pandas as pd
                timeout = pd.to_timedelta(timeout).total_seconds()

    # Create the Benchmark object
    if mini_file is not None:
        benchmark = get_mini_benchmark(mini_file)
    else:
        benchmark = Benchmark(benchmark)

    if benchmark.min_version is not None:
        from packaging.version import parse
        from benchopt import __version__

        # Avoid dev versions
        normalized_version = parse(parse(__version__).base_version)
        if normalized_version < parse(benchmark.min_version):
            raise RuntimeError(
                f"benchopt version {__version__} is too old to run this  "
                f"benchmark, version {benchmark.min_version} is required. "
                "Please update benchopt with `pip install -U benchopt` "
                "for this benchmark."
            )

    # If env_name is False, the flag `--local` has been used (default) so
    # run in the current environment.
    if env_name == 'False':

        print("Benchopt is running")
        if slurm is not None:
            print("Running on SLURM")
            set_slurm_launch()

        from benchopt.runner import _run_benchmark

        if do_profile:
            from benchopt.utils.profiling import use_profile
            use_profile()  # needs to be called before validate_solver_patterns

        # Check that the objective is installed or raise an error
        objective = benchmark.get_benchmark_objective()
        objective.is_installed(raise_on_not_installed=True)

        # Check that the dataset/solver patterns match actual dataset
        datasets = benchmark.check_dataset_patterns(dataset_names)
        objectives = benchmark.check_objective_filters(objective_filters)

        # pyyaml returns tuples: make sure everything is a list
        if isinstance(solver_names, dict):
            solver_names = [solver_names]
        elif isinstance(solver_names, tuple):
            solver_names = list(solver_names)
        solvers = benchmark.check_solver_patterns(
            solver_names + list(forced_solvers)
        )

        _run_benchmark(
            benchmark, solvers, forced_solvers,
            datasets=datasets, objectives=objectives,
            max_runs=max_runs, n_repetitions=n_repetitions,
            timeout=timeout, n_jobs=n_jobs, slurm=slurm,
            plot_result=plot, display=display, html=html,
            collect=collect, pdb=pdb, output_name=output_name
        )

        print_stats()  # print profiling stats (does nothing if not profiling)

        return

    default_conda_env, all_conda_envs = list_conda_envs()

    # If env_name is True, the flag `--env` has been used. Create a conda env
    # specific to the benchmark (if not existing).
    # Else, use the <env_name> value.

    # check if any current conda environment
    if default_conda_env is None:
        raise RuntimeError(
            "No conda environment is activated. "
            "You should be in a conda environment to use "
            "'benchopt run' with options '-e/--env' or '--env-name'."
        )

    if env_name == 'True':
        env_name = f"benchopt_{benchmark.name}"
        install_cmd = f"`benchopt install -e {benchmark.benchmark_dir}`"
    else:
        # check provided <env_name>
        # (to avoid empty name like `--env-name ""`)
        if len(env_name) == 0:
            raise RuntimeError("Empty environment name.")

        install_cmd = (
            f"`benchopt install --env-name {env_name} "
            f"{benchmark.benchmark_dir}`"
        )

    # check if the environment exists
    if env_name not in all_conda_envs:
        raise RuntimeError(
            f"The default env '{env_name}' for benchmark {benchmark.name} "
            f"does not exist. Make sure to run {install_cmd} to create the "
            "benchmark and install the dependencies."
        )

    print(f"Launching benchopt in env {env_name}")

    # check if environment was set up with benchopt
    benchopt_version, is_editable = get_benchopt_version_in_env(env_name)
    if benchopt_version is None:
        raise RuntimeError(
            f"benchopt is not installed in env '{env_name}', "
            "see the command `benchopt install` to setup the environment."
        )
    # check against running version
    from benchopt import __version__ as benchopt_version_running
    _, is_editable_running = get_benchopt_requirement()
    if (benchopt_version_running != benchopt_version and not
            (is_editable_running and is_editable)):
        warnings.warn(
            f"Benchopt running version ({benchopt_version_running}) "
            f"and version in env {env_name} ({benchopt_version}) differ")

    # run the command in the conda env
    solvers_option = ' '.join([f'-s "{s}"' for s in solver_names])
    forced_solvers_option = ' '.join([f'-f "{s}"' for s in forced_solvers])
    datasets_option = ' '.join([f'-d "{d}"' for d in dataset_names])
    objective_option = ' '.join([f'-o "{o}"' for o in objective_filters])
    cmd = (
        rf"benchopt run --local {benchmark.benchmark_dir} "
        rf"--n-repetitions {n_repetitions} "
        rf"--max-runs {max_runs} "
        rf"{f'--timeout {timeout} ' if timeout is not None else ''}"
        rf"{'--no-timeout ' if no_timeout else ''} "
        rf"--n-jobs {n_jobs} {'--slurm' if slurm else ''} "
        rf"{solvers_option} {forced_solvers_option} "
        rf"{datasets_option} {objective_option} "
        rf"{'--plot' if plot else '--no-plot'} "
        rf"{'--display' if display else '--no-display'} "
        rf"{'--html' if html else '--no-html'} "
        rf"{'--pdb ' if pdb else ''}"
        rf"{'--profile ' if do_profile else ''}"
        rf"--output {output_name}"
        .replace('\\', '\\\\')
    )
    raise SystemExit(_run_shell_in_conda_env(
        cmd, env_name=env_name, capture_stdout=False
    ) != 0)


@main.command(
    help="Install the requirements (solvers/datasets) for a benchmark."
)
@click.argument('benchmark', default=Path.cwd(), type=click.Path(exists=True),
                shell_complete=complete_benchmarks)
@click.option('--force', '-f',
              is_flag=True,
              help="If this flag is set, the reinstallation of "
              "the benchmark requirements is forced.")
@click.option('--minimal', is_flag=True,
              help="If this flag is set, only install requirements for the "
              "benchmark's objective.")
@click.option('--solver', '-s', 'solver_names',
              metavar="<solver_name>", multiple=True, type=str,
              help="Include <solver_name> in the installation. "
              "By default, all solvers are included except "
              "when -d flag is used. If -d flag is used, then "
              "no solver is included by default. "
              "When `-s` is used, only listed estimators are included. "
              "To include multiple solvers, use multiple `-s` options."
              "To include all solvers, use -s 'all' option.",
              shell_complete=complete_solvers)
@click.option('--dataset', '-d', 'dataset_names',
              metavar="<dataset_name>", multiple=True, type=str,
              help="Install the dataset <dataset_name>. By default, all "
              "datasets are included, except when -s flag is used. "
              "If -s flag is used, then no dataset is included. "
              "When `-d` is used, only listed datasets "
              "are included. Note that <dataset_name> can include parameters "
              "with the syntax `dataset[parameter=value]`. "
              "To include multiple datasets, use multiple `-d` options."
              "To include all datasets, use -d 'all' option.",
              shell_complete=complete_datasets)
@click.option('--config', 'config_file', default=None,
              shell_complete=complete_config_files,
              help="YAML configuration file containing benchmark options, "
              "whose solvers and datasets will be installed.")
@click.option('--download', is_flag=True,
              help="If this flag is set, call `Dataset.get_data` for all "
              "datasets, to make sure the data are present on the system.")
@click.option('--env', '-e', 'env_name',
              flag_value='True', type=str, default='False',
              help="Install all requirements in a dedicated "
              "conda environment for the benchmark. "
              "The environment is named 'benchopt_<BENCHMARK>' and all "
              "solver dependencies and datasets are installed in it.")
@click.option('--env-name', 'env_name',
              metavar="<env_name>", type=str, default='False',
              shell_complete=complete_conda_envs,
              help="Install the benchmark requirements in the "
              "conda environment named <env_name>. If it does not exist, "
              "it will be created by this command.")
@click.option('--recreate', is_flag=True,
              help="If this flag is set, start with a fresh conda "
              "environment. It can only be used combined with options "
              "`-e/--env` or `--env-name`.")
@click.option('--quiet', '-q', 'quiet', is_flag=True, default=False,
              show_default=True,
              help="If this flag is set, conda's output is silenced.")
@click.option('--yes', '-y', 'confirm', is_flag=True,
              help="If this flag is set, no confirmation will be asked "
              "to the user to install requirements in the current environment."
              " Useless with options `-e/--env` or `--env-name`.")
def install(
        benchmark, minimal, solver_names, dataset_names, config_file=None,
        force=False, recreate=False, env_name='False', confirm=False,
        quiet=False, download=False):

    if config_file is not None:
        with open(config_file, "r") as f:
            config = yaml.safe_load(f)
        if not dataset_names:
            dataset_names = config.get("dataset", tuple())
        if not solver_names:
            solver_names = config.get("solver", tuple())
            forced_solvers = config.get("force-solver", tuple())
            solver_names = list(set(solver_names).union(set(forced_solvers)))

    # Instanciate the benchmark
    benchmark = Benchmark(benchmark)

    # Get a list of all conda envs
    default_conda_env, conda_envs = list_conda_envs()

    # check if any current conda environment
    if default_conda_env is None:
        raise RuntimeError(
            "No conda environment is activated. "
            "You should be in a conda environment to use "
            "'benchopt install'."
        )

    print(f"Installing '{benchmark.name}' requirements")
    # If env_name is False (default), installation in the current environment.
    if env_name == 'False':
        env_name = None
        # incompatible with the 'recreate' flag to avoid messing with the
        # user environment
        if recreate:
            msg = "Cannot recreate conda env without using options " + \
                "'-e/--env' or '--env-name'."
            raise RuntimeError(msg)

        # ask for user confirmation to install in current conda env
        if not confirm:
            click.confirm(
                f"Install in the current env '{default_conda_env}'?",
                abort=True
            )

    else:
        # If env_name is True, the flag `--env` has been used. Create a conda
        # env specific to the benchmark. Else, use the <env_name> value.
        if env_name == 'True':
            env_name = f"benchopt_{benchmark.name}"
        else:
            # check provided <env_name>
            # (to avoid empty name like `--env-name ""`)
            if len(env_name) == 0:
                raise RuntimeError("Empty environment name.")
            # avoid recreating 'base' conda env`
            if env_name == 'base' and recreate:
                raise RuntimeError(
                    "Impossible to recreate 'base' conda environment."
                )

        # create environment if necessary
        create_conda_env(env_name, recreate=recreate, quiet=quiet)

    # List solver and datasets classes to install
    if len(dataset_names) == 0 and len(solver_names) > 0:
        datasets = []
    else:
        datasets = benchmark.check_dataset_patterns(
            dataset_names, class_only=True
        )
    if len(solver_names) == 0 and len(dataset_names) > 0:
        solvers = []
    else:
        solvers = benchmark.check_solver_patterns(
            solver_names, class_only=True
        )

    # install requirements
    print("# Install", flush=True)
    benchmark.install_all_requirements(
        include_solvers=solvers, include_datasets=datasets,
        minimal=minimal, env_name=env_name, force=force, quiet=quiet,
        download=download
    )


@main.command(
    help="Test a benchmark for benchopt. The benchmark must feature a "
    "simulated dataset to test for all solvers. For more info about the "
    "benchmark tests configuration and requirements, see :ref:`test_config`.",
    context_settings=dict(ignore_unknown_options=True)
)
@click.argument('benchmark', default=Path.cwd(), type=click.Path(exists=True),
                shell_complete=complete_benchmarks)
@click.option('--env-name', type=str, default=None, metavar='NAME',
              shell_complete=complete_conda_envs,
              help='Environment to run the test in. If it is not provided '
              'a temporary one is created for the test.')
@click.argument('pytest_args', nargs=-1, type=click.UNPROCESSED)
def test(benchmark, env_name, pytest_args):

    benchmark = Benchmark(benchmark)

    from benchopt.tests import __file__ as _bench_test_module
    _bench_test_module = Path(_bench_test_module).parent

    pytest_args = ' '.join((
        "-p benchopt.tests.fixtures", f"--rootdir {_bench_test_module}",
        *pytest_args
    ))
    if len(pytest_args) == 0:
        pytest_args = '-vl'

    env_option = ''
    if env_name is not None:
        create_conda_env(env_name, pytest=True)
        if _run_shell_in_conda_env("pytest --version", env_name=env_name) != 0:
            raise ModuleNotFoundError(
                f"pytest is not installed in conda env {env_name}.\n"
                f"Please run `conda install -n {env_name} pytest` to test the "
                "benchmark in this environment."
            )
        objective = benchmark.get_benchmark_objective()
        if not objective.is_installed():
            objective.install(env_name=env_name)
        env_option = f'--test-env {env_name}'

    _bench_test_file = _bench_test_module / "test_benchmarks.py"

    cmd = (
        f'pytest {pytest_args} {_bench_test_file} '
        f'--benchmark {benchmark.benchmark_dir} {env_option} '
        # Make sure to not modify sys.path to add test file from current env
        # in sub conda env as there might be different python versions.
        '--import-mode importlib'
    )

    raise SystemExit(_run_shell_in_conda_env(
        cmd, env_name=env_name, capture_stdout=False
    ) != 0)<|MERGE_RESOLUTION|>--- conflicted
+++ resolved
@@ -4,11 +4,8 @@
 from pathlib import Path
 
 from benchopt.benchmark import Benchmark
-<<<<<<< HEAD
 from benchopt.mini import get_mini_benchmark
-=======
 from benchopt.config import get_setting
->>>>>>> bb3a0869
 from benchopt.cli.completion import complete_solvers
 from benchopt.cli.completion import complete_datasets
 from benchopt.cli.completion import complete_benchmarks
@@ -196,16 +193,10 @@
         config = {}
 
     (
-<<<<<<< HEAD
         benchmark, mini_file, solver_names, forced_solvers, dataset_names,
-        objective_filters, max_runs, n_repetitions, timeout, n_jobs, slurm,
-        plot, display, html, pdb, do_profile, env_name, output
-=======
-        benchmark, solver_names, forced_solvers, dataset_names,
-        objective_filters, max_runs, n_repetitions, timeout, no_timeout,
+        objective_filters, max_runs, n_repetitions, timeout, np_timeout,
         n_jobs, slurm, collect, plot, display, html, pdb, do_profile,
         env_name, output_name
->>>>>>> bb3a0869
     ) = _get_run_args(kwargs, config)
 
     # If --no-timeout is set and --timeout is not, skip these blocks

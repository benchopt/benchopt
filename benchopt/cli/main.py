--- conflicted
+++ resolved
@@ -52,14 +52,9 @@
         "max_runs",
         "n_repetitions",
         "timeout",
-<<<<<<< HEAD
+        "no_timeout",
+        "collect",
         "output",
-=======
-        "no_timeout",
-        "n_jobs",
-        "slurm",
-        "collect",
->>>>>>> bb3a0869
         "plot",
         "display",
         "html",
@@ -202,15 +197,9 @@
 
     (
         benchmark, solver_names, forced_solvers, dataset_names,
-<<<<<<< HEAD
-        objective_filters, max_runs, n_repetitions, timeout, output, plot,
-        display, html, n_jobs, parallel_config, slurm, pdb, do_profile,
-        env_name,
-=======
-        objective_filters, max_runs, n_repetitions, timeout, no_timeout,
-        n_jobs, slurm, collect, plot, display, html, pdb, do_profile,
-        env_name, output_name
->>>>>>> bb3a0869
+        objective_filters, max_runs, n_repetitions, timeout, no_timeout, collect,
+        output, plot, display, html, n_jobs, parallel_config, slurm, pdb, do_profile,
+        env_name
     ) = _get_run_args(kwargs, config)
 
     # If --no-timeout is set and --timeout is not, skip these blocks
@@ -250,17 +239,7 @@
     # If env_name is False, the flag `--local` has been used (default) so
     # run in the current environment.
     if env_name == 'False':
-<<<<<<< HEAD
-        from benchopt.runner import run_benchmark
-=======
-
-        print("Benchopt is running")
-        if slurm is not None:
-            print("Running on SLURM")
-            set_slurm_launch()
-
         from benchopt.runner import _run_benchmark
->>>>>>> bb3a0869
 
         if do_profile:
             from benchopt.utils.profiling import use_profile
@@ -286,24 +265,15 @@
         solvers = benchmark.check_solver_patterns(
             solver_names + list(forced_solvers)
         )
-        print("ok")
-
-<<<<<<< HEAD
-        run_benchmark(
-            benchmark, solver_names, forced_solvers,
-            dataset_names=dataset_names, objective_filters=objective_filters,
-            max_runs=max_runs, n_repetitions=n_repetitions, timeout=timeout,
-            output=output, plot_result=plot, display=display, html=html,
-            parallel_config=parallel_config, pdb=pdb
-=======
+
         _run_benchmark(
             benchmark, solvers, forced_solvers,
             datasets=datasets, objectives=objectives,
             max_runs=max_runs, n_repetitions=n_repetitions,
             timeout=timeout, n_jobs=n_jobs, slurm=slurm,
-            plot_result=plot, display=display, html=html,
-            collect=collect, pdb=pdb, output_name=output_name
->>>>>>> bb3a0869
+            output=output, plot_result=plot, display=display,
+            html=html, collect=collect, parallel_config=parallel_config,
+            pdb=pdb
         )
 
         print_stats()  # print profiling stats (does nothing if not profiling)
@@ -365,7 +335,6 @@
             f"and version in env {env_name} ({benchopt_version}) differ")
 
     # run the command in the conda env
-<<<<<<< HEAD
     solvers_option = " ".join([f"-s '{s}'" for s in solver_names])
     forced_solvers_option = " ".join([f"-f '{s}'" for s in forced_solvers])
     datasets_option = " ".join([f"-d '{d}'" for d in dataset_names])
@@ -375,24 +344,6 @@
         parallel_args += f"--n-jobs {n_jobs} "
     if parallel_config:
         parallel_args += rf"--parallel-backend {parallel_config} "
-    cmd = (
-        f"benchopt run --local {benchmark.benchmark_dir} "
-        f"{solvers_option} {forced_solvers_option} "
-        f"{datasets_option} {objective_option} "
-        f"--n-repetitions {n_repetitions} "
-        f"--max-runs {max_runs} --timeout {timeout} "
-        rf"--output {output}"
-        f"{'--plot' if plot else '--no-plot'} "
-        f"{'--display' if display else '--no-display'} "
-        f"{'--html' if html else '--no-html'} "
-        rf"{parallel_args}"
-        f"{'--pdb ' if pdb else ''}{'--profile' if do_profile else ''}"
-        .replace("\\", "\\\\")
-=======
-    solvers_option = ' '.join([f'-s "{s}"' for s in solver_names])
-    forced_solvers_option = ' '.join([f'-f "{s}"' for s in forced_solvers])
-    datasets_option = ' '.join([f'-d "{d}"' for d in dataset_names])
-    objective_option = ' '.join([f'-o "{o}"' for o in objective_filters])
     cmd = (
         rf"benchopt run --local {benchmark.benchmark_dir} "
         rf"--n-repetitions {n_repetitions} "
@@ -405,11 +356,11 @@
         rf"{'--plot' if plot else '--no-plot'} "
         rf"{'--display' if display else '--no-display'} "
         rf"{'--html' if html else '--no-html'} "
+        rf"{parallel_args}"
         rf"{'--pdb ' if pdb else ''}"
         rf"{'--profile ' if do_profile else ''}"
-        rf"--output {output_name}"
+        rf"--output {output}"
         .replace('\\', '\\\\')
->>>>>>> bb3a0869
     )
     raise SystemExit(_run_shell_in_conda_env(
         cmd, env_name=env_name, capture_stdout=False

import click
from pathlib import Path

from benchopt.benchmark import Benchmark
from benchopt.cli.completion import get_solvers
from benchopt.cli.completion import get_datasets
from benchopt.cli.completion import get_benchmark
from benchopt.cli.completion import get_conda_envs
from benchopt.utils.conda_env_cmd import list_conda_envs
from benchopt.utils.conda_env_cmd import create_conda_env
from benchopt.utils.shell_cmd import _run_shell_in_conda_env
from benchopt.utils.conda_env_cmd import get_benchopt_version_in_env
from benchopt.utils.profiling import print_stats


main = click.Group(
    name='Principal Commands',
    help="Principal commands that are used in ``benchopt``."
)


@main.command(
    help="Run a benchmark with benchopt.",
    epilog="To (re-)install the required solvers and datasets "
    "in a benchmark-dedicated conda environment or in your own "
    "conda environment, see the command `benchopt install`."
)
@click.argument('benchmark', type=click.Path(exists=True),
<<<<<<< HEAD
                autocompletion=get_benchmark)
@click.option('--objective-filter', '-o', 'objective_filters',
=======
                shell_complete=get_benchmark)
@click.option('--objective-filter', '-p', 'objective_filters',
>>>>>>> d369fc86
              metavar='<objective_filter>', multiple=True, type=str,
              help="Filter the objective based on its parametrized name. This "
              "can be used to only include one set of parameters.")
@click.option('--solver', '-s', 'solver_names',
              metavar="<solver_name>", multiple=True, type=str,
              help="Include <solver_name> in the benchmark. By default, all "
              "solvers are included. When `-s` is used, only listed solvers"
              " are included. To include multiple solvers, "
              "use multiple `-s` options.", shell_complete=get_solvers)
@click.option('--force-solver', '-f', 'forced_solvers',
              metavar="<solver_name>", multiple=True, type=str,
              help="Force the re-run for <solver_name>. This "
              "avoids caching effect when adding a solver. "
              "To select multiple solvers, use multiple `-f` options.",
              shell_complete=get_solvers)
@click.option('--dataset', '-d', 'dataset_names',
              metavar="<dataset_name>", multiple=True, type=str,
              help="Run the benchmark on <dataset_name>. By default, all "
              "datasets are included. When `-d` is used, only listed datasets"
              " are included. Note that <dataset_name> can be a regexp. "
              "To include multiple datasets, use multiple `-d` options.",
<<<<<<< HEAD
              autocompletion=get_datasets)
@click.option('--n-workers', '-j',
              metavar="<int>", default=1, show_default=True, type=int,
              help='Maximal number of workers to run the benchmark in '
              'parallel.')
=======
              shell_complete=get_datasets)
>>>>>>> d369fc86
@click.option('--max-runs', '-n',
              metavar="<int>", default=100, show_default=True, type=int,
              help='Maximal number of runs for each solver. This corresponds '
              'to the number of points in the time/accuracy curve.')
@click.option('--n-repetitions', '-r',
              metavar='<int>', default=5, show_default=True, type=int,
              help='Number of repetitions that are averaged to estimate the '
              'runtime.')
@click.option('--timeout',
              metavar="<int>", default=100, show_default=True, type=int,
              help='Timeout a solver when run for more than <timeout> seconds')
@click.option('--plot/--no-plot', default=True,
              help="Whether or not to plot the results. Default is True.")
@click.option('--html/--no-html', default=True,
              help="Whether to display the plot as HTML report or matplotlib"
              "figures, default is True.")
@click.option('--pdb',
              is_flag=True,
              help="Launch a debugger if there is an error. This will launch "
              "ipdb if it is installed and default to pdb otherwise.")
@click.option('--local', '-l', 'env_name',
              flag_value='False', default=True,
              help="Run the benchmark in the local conda environment.")
@click.option('--profile', 'do_profile',
              flag_value='True', default=False,
              help="Will do line profiling on all functions with @profile "
                   "decorator. Requires the line-profiler package. "
                   "The profile decorator needs to be imported "
                   "with: from benchopt.utils import profile")
@click.option('--env', '-e', 'env_name',
              flag_value='True',
              help="Run the benchmark in a dedicated conda environment "
              "for the benchmark. The environment is named "
              "benchopt_<BENCHMARK>.")
@click.option('--env-name', 'env_name',
              metavar="<env_name>", type=str, default='False',
              shell_complete=get_conda_envs,
              help="Run the benchmark in the conda environment "
              "named <env_name>. To install the required solvers and "
              "datasets, see the command `benchopt install`.")
def run(benchmark, solver_names, forced_solvers, dataset_names,
        objective_filters, max_runs, n_repetitions, timeout, n_workers,
        plot=True, html=True, pdb=False, do_profile=False,
        env_name='False'):

    from benchopt.runner import run_benchmark

    if do_profile:
        from benchopt.utils.profiling import use_profile
        use_profile()  # needs to be called before validate_solver_patterns

    # Check that the dataset/solver patterns match actual dataset
    benchmark = Benchmark(benchmark)
    benchmark.validate_dataset_patterns(dataset_names)
    benchmark.validate_solver_patterns(solver_names+forced_solvers)
    benchmark.validate_objective_filters(objective_filters)

    # If env_name is False, the flag `--local` has been used (default) so
    # run in the current environement.
    if env_name == 'False':
        run_benchmark(
            benchmark, solver_names, forced_solvers,
            dataset_names=dataset_names,
            objective_filters=objective_filters,
            max_runs=max_runs, n_repetitions=n_repetitions,
            timeout=timeout, n_workers=n_workers,
            plot_result=plot, html=html, pdb=pdb
        )

        print_stats()  # print profiling stats (does nothing if not profiling)

        return

    _, all_conda_envs = list_conda_envs()
    # If env_name is True, the flag `--env` has been used. Create a conda env
    # specific to the benchmark (if not existing).
    # Else, use the <env_name> value.
    if env_name == 'True':
        env_name = f"benchopt_{benchmark.name}"
        install_cmd = f"`benchopt install -e {benchmark.benchmark_dir}`"
    else:
        # check provided <env_name>
        # (to avoid empty name like `--env-name ""`)
        if len(env_name) == 0:
            raise RuntimeError("Empty environment name.")

        install_cmd = (
            f"`benchopt install --env-name {env_name} "
            f"{benchmark.benchmark_dir}`"
        )

    # check if the environment exists
    if env_name not in all_conda_envs:
        raise RuntimeError(
            f"The default env '{env_name}' for benchmark {benchmark.name} "
            f"does not exist. Make sure to run {install_cmd} to create the "
            "benchmark and install the dependencies."
        )

    # check if environment was set up with benchopt
    if get_benchopt_version_in_env(env_name) is None:
        raise RuntimeError(
            f"benchopt is not installed in env '{env_name}', "
            "see the command `benchopt install` to setup the environment."
        )

    # run the command in the conda env
    solvers_option = ' '.join(['-s ' + s for s in solver_names])
    forced_solvers_option = ' '.join([f"-f '{s}'" for s in forced_solvers])
    datasets_option = ' '.join([f"-d '{d}'" for d in dataset_names])
    objective_option = ' '.join([f"-o '{p}'" for p in objective_filters])
    cmd = (
        rf"benchopt run --local {benchmark.benchmark_dir} "
        rf"--n-repetitions {n_repetitions} "
        rf"--max-runs {max_runs} --timeout {timeout} "
        rf"--n-workers {n_workers}"
        rf"{solvers_option} {forced_solvers_option} "
        rf"{datasets_option} {objective_option} "
        rf"{'--plot' if plot else '--no-plot'} "
        rf"{'--html' if html else '--no-html'} "
        rf"{'--pdb' if pdb else ''} "
        .replace('\\', '\\\\')
    )
    raise SystemExit(_run_shell_in_conda_env(
        cmd, env_name=env_name, capture_stdout=False
    ) != 0)


@main.command(
    help="Install the requirements (solvers/datasets) for a benchmark."
)
@click.argument('benchmark', type=click.Path(exists=True),
                shell_complete=get_benchmark)
@click.option('--force', '-f',
              is_flag=True,
              help="If this flag is set, the reinstallation of "
              "the benchmark requirements is forced.")
@click.option('--solver', '-s', 'solver_names',
              metavar="<solver_name>", multiple=True, type=str,
              help="Include <solver_name> in the installation. "
              "By default, all solvers are included except "
              "when -d flag is used. If -d flag is used, then "
              "no solver is included by default. "
              "When `-s` is used, only listed estimators are included. "
              "To include multiple solvers, use multiple `-s` options."
              "To include all solvers, use -s 'all' option.",
              shell_complete=get_solvers)
@click.option('--dataset', '-d', 'dataset_names',
              metavar="<dataset_name>", multiple=True, type=str,
              help="Install the dataset <dataset_name>. By default, all "
              "datasets are included, except when -s flag is used. "
              "If -s flag is used, then no dataset is included. "
              "When `-d` is used, only listed datasets "
              "are included. Note that <dataset_name> can be a regexp. "
              "To include multiple datasets, use multiple `-d` options."
              "To include all datasets, use -d 'all' option.",
              shell_complete=get_datasets)
@click.option('--env', '-e', 'env_name',
              flag_value='True', type=str, default='False',
              help="Install all requirements in a dedicated "
              "conda environment for the benchmark. "
              "The environment is named 'benchopt_<BENCHMARK>' and all "
              "solver dependencies and datasets are installed in it.")
@click.option('--env-name', 'env_name',
              metavar="<env_name>", type=str, default='False',
              shell_complete=get_conda_envs,
              help="Install the benchmark requirements in the "
              "conda environment named <env_name>. If it does not exist, "
              "it will be created by this command.")
@click.option('--recreate', is_flag=True,
              help="If this flag is set, start with a fresh conda "
              "environment. It can only be used combined with options "
              "`-e/--env` or `--env-name`.")
@click.option('--quiet', '-q', 'quiet', is_flag=True, default=False,
              show_default=True,
              help="If this flag is set, conda's output is silenced.")
@click.option('--yes', '-y', 'confirm', is_flag=True,
              help="If this flag is set, no confirmation will be asked "
              "to the user to install requirements in the current environment."
              " Useless with options `-e/--env` or `--env-name`.")
def install(benchmark, solver_names, dataset_names, force=False,
            recreate=False, env_name='False', confirm=False, quiet=False):

    # Check that the dataset/solver patterns match actual dataset
    benchmark = Benchmark(benchmark)
    print(f"Installing '{benchmark.name}' requirements")
    benchmark.validate_dataset_patterns(dataset_names)
    benchmark.validate_solver_patterns(solver_names)

    # Get a list of all conda envs
    default_conda_env, conda_envs = list_conda_envs()

    # If env_name is False (default), installation in the current environement.
    if env_name == 'False':
        env_name = None
        # incompatible with the 'recreate' flag to avoid messing with the
        # user environement
        if recreate:
            msg = "Cannot recreate conda env without using options " + \
                "'-e/--env' or '--env-name'."
            raise RuntimeError(msg)

        # check if any current conda environment
        if default_conda_env is not None:
            # ask for user confirmation to install in current conda env
            if not confirm:
                click.confirm(
                    f"Install in the current env '{default_conda_env}'?",
                    abort=True
                )
        else:
            raise RuntimeError("No conda environment is activated.")
    else:
        # If env_name is True, the flag `--env` has been used. Create a conda
        # env specific to the benchmark. Else, use the <env_name> value.
        if env_name == 'True':
            env_name = f"benchopt_{benchmark.name}"
        else:
            # check provided <env_name>
            # (to avoid empty name like `--env-name ""`)
            if len(env_name) == 0:
                raise RuntimeError("Empty environment name.")
            # avoid recreating 'base' conda env`
            if env_name == 'base' and recreate:
                raise RuntimeError(
                    "Impossible to recreate 'base' conda environment."
                )

        # create environment if necessary
        create_conda_env(env_name, recreate=recreate, quiet=quiet)

    # install requirements
    print("# Install", flush=True)
    benchmark.install_all_requirements(
        include_solvers=solver_names, include_datasets=dataset_names,
        env_name=env_name, force=force, quiet=quiet,
    )


@main.command(
    help="Test a benchmark for benchopt.",
    context_settings=dict(ignore_unknown_options=True)
)
@click.argument('benchmark', type=click.Path(exists=True),
                shell_complete=get_benchmark)
@click.option('--env-name', type=str, default=None, metavar='NAME',
              shell_complete=get_conda_envs,
              help='Environment to run the test in. If it is not provided '
              'a temporary one is created for the test.')
@click.argument('pytest_args', nargs=-1, type=click.UNPROCESSED)
def test(benchmark, env_name, pytest_args):
    pytest_args = ' '.join(pytest_args)
    if len(pytest_args) == 0:
        pytest_args = '-vl'

    env_option = ''
    if env_name is not None:
        create_conda_env(env_name, with_pytest=True)
        if _run_shell_in_conda_env("pytest --version", env_name=env_name) != 0:
            raise ModuleNotFoundError(
                f"pytest is not installed in conda env {env_name}.\n"
                f"Please run `conda install -n {env_name} pytest` to test the "
                "benchmark in this environment."
            )
        env_option = f'--test-env {env_name}'

    from benchopt.tests import __file__ as _bench_test_module
    BENCHMARK_TEST_FILE = (
        Path(_bench_test_module).parent / "test_benchmarks.py"
    )

    cmd = (
        f'pytest {pytest_args} {BENCHMARK_TEST_FILE} '
        f'--benchmark {benchmark} {env_option} '
        # Make sure to not modify sys.path to add test file from current env
        # in sub conda env as there might be different python versions.
        '--import-mode importlib'
    )

    raise SystemExit(_run_shell_in_conda_env(
        cmd, env_name=env_name, capture_stdout=False
    ) != 0)<|MERGE_RESOLUTION|>--- conflicted
+++ resolved
@@ -26,13 +26,8 @@
     "conda environment, see the command `benchopt install`."
 )
 @click.argument('benchmark', type=click.Path(exists=True),
-<<<<<<< HEAD
-                autocompletion=get_benchmark)
+                shell_complete=get_benchmark)
 @click.option('--objective-filter', '-o', 'objective_filters',
-=======
-                shell_complete=get_benchmark)
-@click.option('--objective-filter', '-p', 'objective_filters',
->>>>>>> d369fc86
               metavar='<objective_filter>', multiple=True, type=str,
               help="Filter the objective based on its parametrized name. This "
               "can be used to only include one set of parameters.")
@@ -54,15 +49,11 @@
               "datasets are included. When `-d` is used, only listed datasets"
               " are included. Note that <dataset_name> can be a regexp. "
               "To include multiple datasets, use multiple `-d` options.",
-<<<<<<< HEAD
-              autocompletion=get_datasets)
+              shell_complete=get_datasets)
 @click.option('--n-workers', '-j',
               metavar="<int>", default=1, show_default=True, type=int,
               help='Maximal number of workers to run the benchmark in '
               'parallel.')
-=======
-              shell_complete=get_datasets)
->>>>>>> d369fc86
 @click.option('--max-runs', '-n',
               metavar="<int>", default=100, show_default=True, type=int,
               help='Maximal number of runs for each solver. This corresponds '

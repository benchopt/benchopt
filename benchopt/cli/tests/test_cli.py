import re
import time
import tarfile
from pathlib import Path

import click
import pytest
from joblib.memory import _FUNCTION_HASHES
from click.shell_completion import ShellComplete

from benchopt.plotting import PLOT_KINDS
from benchopt.utils.temp_benchmark import temp_benchmark
from benchopt.utils.stream_redirection import SuppressStd
from benchopt.utils.misc import NamedTemporaryFile
from benchopt.utils.dynamic_modules import _unskip_import


from benchopt.tests import SELECT_ONE_PGD
from benchopt.tests import SELECT_ONE_SIMULATED
from benchopt.tests import SELECT_ONE_OBJECTIVE
from benchopt.tests import DUMMY_BENCHMARK
from benchopt.tests import DUMMY_BENCHMARK_PATH
from benchopt.tests.utils import CaptureRunOutput
from benchopt.tests.utils import patch_var_env

from benchopt.cli.main import run
from benchopt.cli.main import install
from benchopt.cli.helpers import clean
from benchopt.cli.helpers import archive
from benchopt.cli.process_results import plot
from benchopt.cli.process_results import generate_results


ALL_BENCHMARKS = [str(DUMMY_BENCHMARK_PATH)]

BENCHMARK_COMPLETION_CASES = [
    (str(DUMMY_BENCHMARK_PATH.parent), ALL_BENCHMARKS),
    (str(DUMMY_BENCHMARK_PATH.parent)[:-2], ALL_BENCHMARKS),
    (str(DUMMY_BENCHMARK_PATH)[:-2], ALL_BENCHMARKS)
]
SOLVER_COMPLETION_CASES = [
    ('', [n.lower() for n in DUMMY_BENCHMARK.get_solver_names()]),
    ('pgd', ['julia-pgd', 'python-pgd', 'python-pgd-with-cb', 'r-pgd'])
]
DATASET_COMPLETION_CASES = [
    ('', [n.lower() for n in DUMMY_BENCHMARK.get_dataset_names()]),
    ('simu', ['simulated']),
    ('lated', ['simulated']),
]
CURRENT_DIR = Path.cwd()


def _get_completion(cmd, args, incomplete):
    complete = ShellComplete(cmd, {}, '', '')
    proposals = complete.get_completions(args, incomplete)
    return [c.value for c in proposals]


def _test_shell_completion(cmd, args, test_cases):
    for incomplete, expected in test_cases:
        proposals = _get_completion(cmd, args, incomplete)
        n_res = len(expected)
        assert len(proposals) == n_res, (
            f"Expected {n_res} completion proposal, got '{proposals}'"
        )
        if n_res == 1:
            assert proposals[0] == expected[0], proposals
        elif expected is not None:
            assert set(proposals) == set(expected), proposals

    _unskip_import()


class TestRunCmd:

    @pytest.mark.parametrize('invalid_benchmark, match', [
        ('invalid_benchmark', "Path 'invalid_benchmark' does not exist."),
        ('.', "The folder '.' does not contain `objective.py`"),
        ("", rf"The folder '{CURRENT_DIR}' does not contain `objective.py`")],
        ids=['invalid_path', 'no_objective', "no_objective in default"])
    def test_invalid_benchmark(self, invalid_benchmark, match):
        with pytest.raises(click.BadParameter, match=re.escape(match)):
            if len(invalid_benchmark) > 0:
                run([invalid_benchmark], 'benchopt', standalone_mode=False)
            else:
                run([], 'benchopt', standalone_mode=False)

    def test_invalid_dataset(self):
        with temp_benchmark() as bench:
            with pytest.raises(click.BadParameter, match="invalid_dataset"):
                cmd = f"{bench.benchmark_dir} -d invalid_dataset".split()
                run(cmd, 'benchopt', standalone_mode=False)

    def test_invalid_solver(self):
        with temp_benchmark() as bench:
            with pytest.raises(click.BadParameter, match="invalid_solver"):
                cmd = f"{bench.benchmark_dir} -d invalid_solver".split()
                run(cmd, 'benchopt', standalone_mode=False)

    def test_objective_not_installed(self):

        # Make sure that when the Objective is not installed, due to a missing
        # dependency, an error is raised.
        objective = """import fake_module
        from benchopt import BaseObjective

        class Objective(BaseObjective):
            name = 'dummy'
        """
        with pytest.raises(
                ModuleNotFoundError,
                match="No module named 'fake_module'"
        ):
            with temp_benchmark(objective=objective) as benchmark:
                run(
                    [str(benchmark.benchmark_dir), '-n', '1'],
                    'benchopt', standalone_mode=False
                )

    @pytest.mark.parametrize('n_jobs', [1, 2])
    def test_valid_call(self, n_jobs):

        with temp_benchmark() as bench, CaptureRunOutput() as out:
            cmd = (
                f"{bench.benchmark_dir} -r 1 -n 1 -j {n_jobs} --no-plot "
                "-d test-dataset"
            )
            run(cmd.split(), 'benchopt', standalone_mode=False)

        out.check_output('test-dataset', repetition=1)
        out.check_output('simulated', repetition=0)
        out.check_output('test-objective', repetition=1)
        out.check_output('test-solver:', repetition=6)

        # Make sure the results were saved in a result file
        assert len(out.result_files) == 1, out

    def test_valid_call_in_env(self, test_env_name):
        with temp_benchmark() as bench, CaptureRunOutput() as out:
            cmd = (
                f"{bench.benchmark_dir} -r 1 -n 1 --no-plot "
                f"-d test-dataset --env-name {test_env_name}"
            )
            with pytest.raises(SystemExit, match='False'):
                run(cmd.split(), 'benchopt', standalone_mode=False)

        out.check_output(f'conda activate "{test_env_name}"')
        # test-dataset appears twice because of the call to the subcommand
        out.check_output('test-dataset', repetition=2)
        out.check_output('simulated', repetition=0)
        out.check_output('test-objective', repetition=1)
        out.check_output('test-solver:', repetition=6)

        # Make sure the results were saved in a result file
        assert len(out.result_files) == 1, out

    @pytest.mark.parametrize('timeout', ['10', '1m', '0.03h', '100s'])
    def test_timeout_in_env(self, test_env_name, timeout):
        with temp_benchmark() as bench, CaptureRunOutput() as out:
            cmd = (
                f"{bench.benchmark_dir} -r 1 -n 1 --timeout {timeout} "
                f"--no-plot -d test-dataset --env-name {test_env_name}"
            )
            with pytest.raises(SystemExit, match='False'):
                run(cmd.split(), 'benchopt', standalone_mode=False)

        out.check_output(f'conda activate "{test_env_name}"')
        # test-dataset appears twice because of the call to the subcommand
        out.check_output('test-dataset', repetition=2)
        out.check_output('simulated', repetition=0)
        out.check_output('test-objective', repetition=1)
        out.check_output('test-solver:', repetition=6)

        # Make sure the results were saved in a result file
        assert len(out.result_files) == 1, out

    def test_no_timeout(self):
        args = "--no-plot -d test-dataset".split()

        # First test: --timeout==0
        with temp_benchmark() as bench, CaptureRunOutput() as out:
            run(
                [f"{bench.benchmark_dir}", *args, "--timeout=0"],
                "benchopt", standalone_mode=False
            )
        out.check_output("(timeout)", repetition=1)

        with patch_var_env("BENCHOPT_DEFAULT_TIMEOUT", 0):
            # Second test: no option about timeout, env_var set to 0
            with temp_benchmark() as bench, CaptureRunOutput() as out:
                run(
                    [f"{bench.benchmark_dir}", *args],
                    "benchopt", standalone_mode=False
                )
            out.check_output("(timeout)", repetition=1)

            # Third test: --no-timeout
            with temp_benchmark() as bench, CaptureRunOutput() as out:
                run(
                    [f"{bench.benchmark_dir}", *args, "--no-timeout"],
                    "benchopt", standalone_mode=False
                )
            out.check_output("(timeout)", repetition=0)

        # Fourth test: --timeout and --no-timeout both specified
        match = 'You cannot specify both --timeout and --no-timeout options.'

        with pytest.raises(click.BadParameter, match=re.escape(match)):
            with temp_benchmark() as bench, CaptureRunOutput() as out:
                run(
                    [f"{bench.benchmark_dir}", *args,
                     "--timeout=0", "--no-timeout"],
                    "benchopt", standalone_mode=False
                )

    def test_custom_parameters(self):
        SELECT_DATASETS = r'simulated[n_features=[100, 200]]'
        SELECT_SOLVERS = r'python-pgd-with-cb[use_acceleration=[True, False]]'
        SELECT_OBJECTIVES = r'dummy*[0.1, 0.2]'

        with CaptureRunOutput() as out:
            run([str(DUMMY_BENCHMARK_PATH), '-l', '-d', SELECT_DATASETS,
                 '-f', SELECT_SOLVERS, '-n', '1', '-r', '1', '-o',
                 SELECT_OBJECTIVES, '--no-plot'],
                'benchopt', standalone_mode=False)

        out.check_output(r'Simulated\[n_features=100,', repetition=1)
        out.check_output(r'Simulated\[n_features=200,', repetition=1)
        out.check_output(r'Simulated\[n_features=5000,', repetition=0)
        out.check_output(r'Dummy Sparse Regression\[reg=0.1\]', repetition=2)
        out.check_output(r'Dummy Sparse Regression\[reg=0.2\]', repetition=2)
        out.check_output(r'Dummy Sparse Regression\[reg=0.05\]', repetition=0)
        out.check_output(r'--Python-PGD\[', repetition=0)
        out.check_output(r'--Python-PGD-with-cb\[use_acceleration=False\]:',
                         repetition=24)
        out.check_output(r'--Python-PGD-with-cb\[use_acceleration=True\]:',
                         repetition=24)

    def test_profiling(self, test_env_name):
        # Need to call the profiler in a separate process, otherwise this
        # breaks the coverage collection.
        with CaptureRunOutput() as out:
            with pytest.raises(SystemExit, match='False'):
                run([str(DUMMY_BENCHMARK_PATH), '--env-name', test_env_name,
                     '-d', SELECT_ONE_SIMULATED, '-f', SELECT_ONE_PGD,
                     '-n', '1', '-r', '1', '-o', SELECT_ONE_OBJECTIVE,
                     '--profile', '--no-plot'],
                    'benchopt', standalone_mode=False)
        solver = DUMMY_BENCHMARK_PATH / 'solvers' / 'python_pgd.py'
        out.check_output('using profiling', repetition=1)
        out.check_output(
            f"File: .*{re.escape(str(solver))}",
            repetition=1
        )
        out.check_output(r'\s+'.join([
            "Line #", "Hits", "Time", "Per Hit", "% Time", "Line Contents"
        ]), repetition=1)
        out.check_output(r"def run\(self, n_iter\):", repetition=1)

    def test_invalid_config_file(self):
        tmp = NamedTemporaryFile(mode="w+")
        tmp.write("some_unknown_option: 0")
        tmp.flush()
        with pytest.raises(ValueError, match="Invalid config file option"):
            run(f'{str(DUMMY_BENCHMARK_PATH)} --config {tmp.name}'.split(),
                'benchopt', standalone_mode=False)

    def test_config_file(self, no_debug_log):
        n_reps = 2
        config = f"""
        objective:
          - test-objective
        dataset:
          - test-dataset
        solver:
          - test-solver[param1=42]
        n-repetitions: {n_reps}
        max-runs: 0
        """

        solver = """from benchopt import BaseSolver

        class Solver(BaseSolver):
            name = "test-solver"
            parameters = {'param1':[0]}
            strategy = "run_once"

            def set_objective(self, X, y, lmbd): pass
            def run(self, _): print(f"Solver#RUN#{self.param1}")
            def get_result(self): return dict(beta=1)
        """

        with temp_benchmark(config=config, solvers=solver) as bench:
            with CaptureRunOutput() as out:
                run(
                    f"{bench.benchmark_dir} --no-plot --config "
                    f"{bench.benchmark_dir / 'config.yml'}".split(),
                    'benchopt', standalone_mode=False
                )

            out.check_output('test-objective', repetition=1)
            out.check_output('test-dataset', repetition=1)
            out.check_output('simulated', repetition=0)
            out.check_output(r'test-solver\[param1=42\]:', repetition=n_reps+1)
            out.check_output(r'test-solver\[param1=0\]:', repetition=0)

            # test that CLI options take precedence
            with CaptureRunOutput() as out:

                run(
                    f"{bench.benchmark_dir} --no-plot --config "
                    f"{bench.benchmark_dir / 'config.yml'} "
                    "-s test-solver[param1=27] -r 1".split(),
                    'benchopt', standalone_mode=False)

            out.check_output('test-objective', repetition=1)
            out.check_output('test-dataset', repetition=1)
            out.check_output('simulated', repetition=0)
            out.check_output(r'test-solver\[param1=27\]:', repetition=2)
            out.check_output(r'test-solver\[param1=42\]:', repetition=0)

    @pytest.mark.parametrize('n_rep', [1, 2, 4])
    def test_caching(self, n_rep):
        # XXX - remove once this is fixed upstream with joblib/joblib#1289
        _FUNCTION_HASHES.clear()

        with temp_benchmark() as bench:

            # Check that the computation caching is working properly.
            run_cmd = (
                f"{bench.benchmark_dir} -d test-dataset -s test-solver "
                f"-n 1 -r {n_rep} --no-plot"
            ).split()

            # Make a first run that should be put in cache
            with CaptureRunOutput() as out:
                run(run_cmd, 'benchopt', standalone_mode=False)

            # Check that this run was properly done. If only one is detected, this
            # could indicate that the clean command does not work properly.
            out.check_output('test-solver:', repetition=5*n_rep+1)

            # Now check that the cache is hit when running the benchmark a
            # second time without force
            with CaptureRunOutput() as out:
                run(run_cmd, 'benchopt', standalone_mode=False)

            out.check_output('test-solver:', repetition=1)

            # Check that the cache is also hit when running in parallel
            with CaptureRunOutput() as out:
                run(run_cmd + ['-j', 2], 'benchopt', standalone_mode=False)

            out.check_output('test-solver:', repetition=1)

            # Make sure that -f option forces the re-run for the solver
            run_cmd[3] = '-f'
            with CaptureRunOutput() as out:
                run(run_cmd, 'benchopt', standalone_mode=False)

            out.check_output('test-solver:', repetition=5*n_rep+1)

    def test_changing_output_name(self):
        command = [
            str(DUMMY_BENCHMARK_PATH), '-l', '-s', SELECT_ONE_PGD,
            '-d', SELECT_ONE_SIMULATED,
            '-n', '1', '--output', 'unique_name',
            '--no-plot'
        ]
        with CaptureRunOutput() as out:
            run(command, 'benchopt', standalone_mode=False)
            run(command, 'benchopt', standalone_mode=False)

        names = [Path(result_file).stem for result_file in out.result_files]
        assert names[0] == 'unique_name' and names[1] == 'unique_name_1', out

<<<<<<< HEAD
    def test_import_ctx_name(self):
        solver = inspect.cleandoc("""
            from benchopt import BaseSolver, safe_import_context
            with safe_import_context() as import_ctx_wrong_name:
                import numpy as np


            class Solver(BaseSolver):
                name = "test_import_ctx"

            """)
        with NamedTemporaryFile(
                dir=DUMMY_BENCHMARK_PATH / "solvers",
                mode='w', suffix='.py') as f:
            f.write(solver)
            f.flush()

            err_msg = ("Import contexts should preferably be named import_ctx,"
                       " got import_ctx_wrong_name.")
            with pytest.warns(UserWarning, match=err_msg):
                _load_class_from_module(
                    DUMMY_BENCHMARK_PATH, f.name, "Solver",
                )
=======
    def test_shell_complete(self):
        # Completion for benchmark name
        _test_shell_completion(run, [], BENCHMARK_COMPLETION_CASES)

        # Completion for solvers
        _test_shell_completion(
            run, [str(DUMMY_BENCHMARK_PATH), '-s'], SOLVER_COMPLETION_CASES
        )

        # Completion for datasets
        _test_shell_completion(
            run, [str(DUMMY_BENCHMARK_PATH), '-d'], DATASET_COMPLETION_CASES
        )
>>>>>>> d68718d3

    def test_handle_class_init_error(self):
        # dataset with a wrong param name
        dataset_src = (
            "from benchopt import BaseDataset\n"
            "class Dataset(BaseDataset):\n"
            "    name = 'buggy-dataset'\n"
            "    parameters = {'wrong_param_name': [1]}\n"
            "    def __init__(self, param=1.):\n"
            "        self.param = param\n"
            "    def get_data(self):\n"
            "        return dict()\n"
        )
        config = f"""
            objective:
            - {SELECT_ONE_OBJECTIVE}
            dataset:
            - buggy-dataset
            max-runs: 1
            solver:
            - python-pgd[step_size=2]
            """

        # TODO: use temp_benchmark for this test.
        TmpFileCtx = NamedTemporaryFile
        dataset_dir = DUMMY_BENCHMARK_PATH / "datasets"

        with TmpFileCtx(mode="w+", suffix='.py', dir=dataset_dir,
                        ) as tmp_dataset, \
                TmpFileCtx(mode="w+") as tmp_config:

            tmp_dataset.write(dataset_src)
            tmp_dataset.flush()

            tmp_config.write(config)
            tmp_config.flush()

            run_cmd = [str(DUMMY_BENCHMARK_PATH), '--config', tmp_config.name,
                       '--no-plot']

            error_match = """Dataset: "buggy-dataset".*'wrong_param_name'"""
            with pytest.raises(TypeError, match=error_match):
                run(run_cmd, 'benchopt', standalone_mode=False)

    def test_result_collection(self, no_debug_log):
        solver = """
            from benchopt import BaseSolver
            import numpy as np

            class Solver(BaseSolver):
                name = 'test-solver'
                parameters = {'param': [0]}
                def set_objective(self, X, y, lmbd): pass
                def run(self, n_iter): print(f'#RUN{self.param}')
                def get_result(self): return dict(beta=None)
            """

        with temp_benchmark(solvers=[solver]) as bench:
            with CaptureRunOutput() as out:
                run([str(bench.benchmark_dir),
                    *'-d test-dataset -n 1 -r 1 --no-plot'.split(),
                    *'-s test-solver'.split()],
                    'benchopt', standalone_mode=False)

            out.check_output('#RUN0', repetition=2)
            out.check_output('#RUN1', repetition=0)

            with CaptureRunOutput() as out:
                run([
                    str(bench.benchmark_dir),
                    *'-d test-dataset -n 1 -r 1 --no-plot --collect'.split(),
                    *'-s test-solver[param=[0,1]]'.split()
                ], 'benchopt', standalone_mode=False)

            # check that no solver where run
            out.check_output('#RUN0', repetition=0)
            out.check_output('#RUN1', repetition=0)

            # check that the results where collected for the correct solvers
            assert len(out.result_files) == 1, out
            out.check_output(r'done \(not enough run\)', repetition=1)
            out.check_output('not run yet', repetition=1)

    def test_shell_complete(self):
        # Completion for benchmark name
        _test_shell_completion(run, [], BENCHMARK_COMPLETION_CASES)

        # Completion for solvers
        _test_shell_completion(
            run, [str(DUMMY_BENCHMARK_PATH), '-s'], SOLVER_COMPLETION_CASES
        )

        # Completion for datasets
        _test_shell_completion(
            run, [str(DUMMY_BENCHMARK_PATH), '-d'], DATASET_COMPLETION_CASES
        )


class TestInstallCmd:

    @pytest.mark.parametrize('invalid_benchmark, match', [
        ('invalid_benchmark', "Path 'invalid_benchmark' does not exist."),
        ('.', "The folder '.' does not contain `objective.py`")],
        ids=['invalid_path', 'no_objective'])
    def test_invalid_benchmark(self, invalid_benchmark, match):
        with pytest.raises(click.BadParameter, match=re.escape(match)):
            install([invalid_benchmark], 'benchopt', standalone_mode=False)

    def test_invalid_dataset(self):
        with pytest.raises(click.BadParameter, match=r"invalid_dataset"):
            install([str(DUMMY_BENCHMARK_PATH), '-d', 'invalid_dataset',
                     '-y'], 'benchopt', standalone_mode=False)

    def test_invalid_solver(self):
        with pytest.raises(click.BadParameter, match=r"invalid_solver"):
            install([str(DUMMY_BENCHMARK_PATH), '-s', 'invalid_solver',
                     '-y'], 'benchopt', standalone_mode=False)

    def test_valid_call(self):
        with temp_benchmark() as bench, CaptureRunOutput() as out:
            install(
                f"{bench.benchmark_dir} -d test-dataset -s test-solver -y".split(),
                'benchopt', standalone_mode=False
            )

        out.check_output(f"Installing '{bench.name}' requirements")
        out.check_output("already available\n", repetition=3)

    def test_download_data(self):

        # solver with missing dependency specified
        dataset = """from benchopt import BaseDataset

            class Dataset(BaseDataset):
                name = 'test_dataset'
                def get_data(self): print("LOAD DATA")
        """
        with temp_benchmark(datasets=[dataset]) as benchmark:
            with CaptureRunOutput() as out:
                install([
                    *f'{benchmark.benchmark_dir} -d test_dataset '
                    '-y --download'.split()
                ], 'benchopt', standalone_mode=False)

        out.check_output("LOAD DATA", repetition=1)
        out.check_output("Loading data:", repetition=1)

    def test_existing_empty_env(self, empty_env_name):
        msg = (
            f"`benchopt` is not installed in existing env '{empty_env_name}'"
        )
        with pytest.raises(RuntimeError, match=msg):
            install([str(DUMMY_BENCHMARK_PATH), '--env-name', empty_env_name],
                    'benchopt', standalone_mode=False)

    def test_benchopt_install_in_env(self, test_env_name):
        with CaptureRunOutput() as out:
            install(
                [str(DUMMY_BENCHMARK_PATH), '-d', SELECT_ONE_SIMULATED, '-s',
                 SELECT_ONE_PGD, '--env-name', test_env_name],
                'benchopt', standalone_mode=False
            )

        out.check_output(
            f"Installing '{DUMMY_BENCHMARK.name}' requirements"
        )
        out.check_output(
            f"already available in '{test_env_name}'\n", repetition=3
        )

    def test_benchopt_install_in_env_with_requirements(
        self, test_env_name, uninstall_dummy_package
    ):

        objective = """
            from benchopt import BaseObjective

            import dummy_package

            class Objective(BaseObjective):
                name = "requires_dummy"
                install_cmd = 'conda'
                requirements = [
                    'pip::git+https://github.com/tommoral/dummy_package'
                ]
                def set_data(self): pass
                def evaluate_result(self, beta): pass
                def get_one_result(self): pass
                def get_objective(self): pass
        """

        # Some solvers are not installable, only keep a simple one.
        solver = DUMMY_BENCHMARK_PATH / "solvers" / "python_pgd.py"
        solvers = [solver.read_text()]

        with temp_benchmark(objective=objective, solvers=solvers) as benchmark:
            objective = benchmark.get_benchmark_objective()
            if not objective.is_installed(env_name=test_env_name):
                install(
                    [str(benchmark.benchmark_dir), '--env-name',
                        test_env_name],
                    'benchopt', standalone_mode=False
                )
            assert objective.is_installed(
                env_name=test_env_name, raise_on_not_installed=True
            )

    def test_error_with_missing_requirements(self, test_env_name):

        # solver with missing dependency specified
        missing_deps_cls = """from benchopt import Base{Cls}
            import invalid_module

            class {Cls}(Base{Cls}):
                name = 'buggy-class'
                install_cmd = 'conda'
                def get_data(self): pass
                def set_objective(self): pass
                def run(self): pass
                def get_result(self): pass
        """

        dataset = missing_deps_cls.format(Cls='Dataset')
        with temp_benchmark(datasets=[dataset]) as benchmark:
            match = "not importable:\nDataset\n- buggy-class"
            with pytest.raises(AttributeError, match=re.escape(match)):
                with CaptureRunOutput():
                    install([
                        *f'{benchmark.benchmark_dir} -d buggy-class -y '
                        f'--env-name {test_env_name}'.split()
                    ], 'benchopt', standalone_mode=False)

        solver = missing_deps_cls.format(Cls='Solver')
        with temp_benchmark(solvers=[solver]) as benchmark:
            match = "not importable:\nSolver\n- buggy-class"
            with pytest.raises(AttributeError, match=re.escape(match)):
                with CaptureRunOutput():
                    install([
                        *f'{benchmark.benchmark_dir} -s buggy-class -y '
                        f'--env-name {test_env_name}'.split()
                    ], 'benchopt', standalone_mode=False)

    def test_minimal_installation(
            self, test_env_name, uninstall_dummy_package, no_debug_log
    ):
        objective = """
            import dummy_package
            from benchopt import BaseObjective

            class Objective(BaseObjective):
                name = "requires_dummy"
                requirements = [
                    'pip::git+https://github.com/tommoral/dummy_package'
                ]
                def set_data(self): pass
                def evaluate_result(self, beta): pass
                def get_one_result(self): pass
                def get_objective(self): pass
        """

        solver = """from benchopt import BaseSolver
            import fake_benchopt_package

            class Solver(BaseSolver):
                name = 'solver1'
                requirements = ["fake_benchopt_package"] # raise if installed
                def set_objective(self, X, y, lmbd): pass
                def run(self, n_iter): pass
                def get_result(self): pass
        """

        dataset = """from benchopt import BaseDataset
            import fake_benchopt_package

            class Dataset(BaseDataset):
                name = 'dataset1'
                requirements = ["fake_benchopt_package"] # raise if installed
                def get_data(): pass
        """

        # Install should succeed because of --minimal option that does
        # not install the fake package in solver
        with temp_benchmark(objective=objective,
                            solvers=[solver],
                            datasets=[dataset]) as benchmark:
            with CaptureRunOutput() as out:
                install([
                    *f'{benchmark.benchmark_dir} -y --minimal '
                    f'--env-name {test_env_name}'.split()
                ], 'benchopt', standalone_mode=False)

        out.check_output('Checking installed packages... done')

    def test_no_error_minimal_requirements(
            self, test_env_name, uninstall_dummy_package
    ):

        objective = """
            import dummy_package
            from benchopt import BaseObjective

            class Objective(BaseObjective):
                name = "requires_dummy"
                install_cmd = 'conda'
                requirements = [
                    'pip::git+https://github.com/tommoral/dummy_package'
                ]
                def set_data(self): pass
                def evaluate_result(self, beta): pass
                def get_one_result(self): pass
                def get_objective(self): pass
        """

        # solver with missing dependency specified
        missing_deps_dataset = """
            import dummy_package
            from benchopt import BaseDataset

            class Dataset(BaseDataset):
                name = 'test-dataset'
                def get_data(self): pass
        """

        with temp_benchmark(
                objective=objective,
                datasets=[missing_deps_dataset]
        ) as benchmark:
            with CaptureRunOutput() as out:
                install([
                    *f'{benchmark.benchmark_dir} -d test-dataset -y '
                    f'--env-name {test_env_name}'.split()
                ], 'benchopt', standalone_mode=False)
        out.check_output(
            r"git\+https://github.com/tommoral/dummy_package"
        )

    def test_shell_complete(self):
        # Completion for benchmark name
        _test_shell_completion(install, [], BENCHMARK_COMPLETION_CASES)

        # Completion for solvers
        _test_shell_completion(
            run, [str(DUMMY_BENCHMARK_PATH), '-s'], SOLVER_COMPLETION_CASES
        )

        # Completion for datasets
        _test_shell_completion(
            run, [str(DUMMY_BENCHMARK_PATH), '-d'], DATASET_COMPLETION_CASES
        )


class TestPlotCmd:

    @classmethod
    def setup_class(cls):
        "Make sure at least one result file is available"
        cls.ctx = temp_benchmark()
        cls.bench = cls.ctx.__enter__()
        with CaptureRunOutput(delete_result_files=False) as out:
            run(
                f"{cls.bench.benchmark_dir} -d test-dataset -n 2 -r 1 "
                "--no-plot".split(), 'benchopt', standalone_mode=False
            )
        assert len(out.result_files) == 1, out
        result_file = out.result_files[0]
        cls.result_file = result_file
        cls.result_file = str(Path(result_file).relative_to(Path().resolve()))

    @classmethod
    def teardown_class(cls):
        "Make sure at least one result file is available"
        cls.ctx.__exit__(None, None, None)

    def test_plot_invalid_file(self):

        with pytest.raises(FileNotFoundError, match=r"invalid_file"):
            plot(f"{self.bench.benchmark_dir} -f invalid_file --no-html "
                 f"--no-display".split(), 'benchopt', standalone_mode=False)

    def test_plot_invalid_kind(self):

        with pytest.raises(ValueError, match=r"invalid_kind"):
            plot(f"{self.bench.benchmark_dir} -k invalid_kind --no-html "
                 f"--no-display".split(), 'benchopt', standalone_mode=False)

    def test_plot_html_ignore_kind(self):

        with pytest.warns(UserWarning, match=r"Cannot specify '--kind'"):
            plot(f"{self.bench.benchmark_dir} -k invalid_kind --html "
                 f"--no-display".split(), 'benchopt', standalone_mode=False)

    @pytest.mark.parametrize('kind', PLOT_KINDS)
    def test_valid_call(self, kind):

        with SuppressStd() as out:
            plot(f"{self.bench.benchmark_dir} -f {self.result_file} -k {kind} "
                 "--no-display --no-html".split(),
                 'benchopt', standalone_mode=False)

        saved_files = re.findall(r'Save .* as: (.*\.pdf)', out.output)
        try:
            assert len(saved_files) == 1
            assert kind in saved_files[0]
        finally:
            # Make sure to clean up all files even when the test fails
            for f in saved_files:
                Path(f).unlink()

    def test_valid_call_html(self):

        with SuppressStd() as out:
            plot(f"{self.bench.benchmark_dir} -f {self.result_file} "
                 "--no-display --html".split(),
                 'benchopt', standalone_mode=False)

        saved_files = re.findall(
            r'Writing.* results to (.*\.html)', out.output
        )
        try:
            assert len(saved_files) == 2
        finally:
            # Make sure to clean up all files even when the test fails
            for f in saved_files:
                Path(f).unlink()

    def test_shell_complete(self):
        # Completion for benchmark name
        _test_shell_completion(plot, [], BENCHMARK_COMPLETION_CASES)

        # Completion for solvers
        _test_shell_completion(
            plot, f"{self.bench.benchmark_dir} -f".split(), [
                ('', [self.result_file]),
                (self.result_file[:-4], [self.result_file]),
                ('_invalid_file', []),
            ]
        )


class TestGenerateResultCmd:

    @classmethod
    def setup_class(cls):
        "Make sure at least one result file is available"
        cls.ctx = temp_benchmark()
        cls.bench = cls.ctx.__enter__()
        with CaptureRunOutput(delete_result_files=False) as out:
            clean([str(cls.bench.benchmark_dir)],
                  'benchopt', standalone_mode=False)
            run(f"{cls.bench.benchmark_dir} -d test-dataset -n 2 -r 1 "
                "--no-plot".split(), 'benchopt', standalone_mode=False)
            time.sleep(1)  # Make sure there is 2 separate files
            run(f"{cls.bench.benchmark_dir} -d test-dataset -n 2 -r 1 "
                "--no-plot".split(), 'benchopt', standalone_mode=False)
        assert len(out.result_files) == 2, out
        cls.result_files = out.result_files

    @classmethod
    def teardown_class(cls):
        "Make sure at least one result file is available"
        for f in cls.result_files:
            Path(f).unlink()

    def test_call(self):

        with SuppressStd() as out:
            generate_results([
                '--root', str(self.bench.benchmark_dir.parent), '--no-display'
            ], 'benchopt', standalone_mode=False)
        html_results = re.findall(r'Writing results to (.*\.html)', out.output)
        html_benchmark = re.findall(
            rf'Writing {self.bench.benchmark_dir.name} results to (.*\.html)',
            out.output
        )
        html_index = re.findall(r'Writing index to (.*\.html)', out.output)
        try:
            assert len(html_index) == 1, out.output
            assert len(html_benchmark) == 1, out.output
            assert len(html_results) == len(self.result_files), out.output
            print(out.output)
            for f in self.result_files:
                basename = Path(f).stem
                assert any(basename in res for res in html_results)
        finally:
            # Make sure to clean up all files even when the test fails
            for f in html_results + html_benchmark + html_index:
                Path(f).unlink()


class TestArchiveCmd:

    @classmethod
    def setup_class(cls):
        "Make sure at least one result file is available"
        cls.ctx = temp_benchmark(extra_files={"README": ""})
        cls.bench = cls.ctx.__enter__()
        with CaptureRunOutput(delete_result_files=False) as out:
            run(
                f"{cls.bench.benchmark_dir} -d test-dataset -n 2 -r 1 "
                "--no-plot".split(), 'benchopt', standalone_mode=False
            )
        assert len(out.result_files) == 1, out
        cls.result_file = out.result_files[0]

    @classmethod
    def teardown_class(cls):
        "Clean up the result file."
        cls.ctx.__exit__(None, None, None)

    @pytest.mark.parametrize('invalid_benchmark, match', [
        ('invalid_benchmark', "Path 'invalid_benchmark' does not exist."),
        ('.', "The folder '.' does not contain `objective.py`"),
        ("", rf"The folder '{CURRENT_DIR}' does not contain `objective.py`")],
        ids=['invalid_path', 'no_objective', "no_objective in default"])
    def test_invalid_benchmark(self, invalid_benchmark, match):
        with pytest.raises(click.BadParameter, match=re.escape(match)):
            if len(invalid_benchmark) > 0:
                run([invalid_benchmark], 'benchopt', standalone_mode=False)
            else:
                run([], 'benchopt', standalone_mode=False)

    def test_call(self):

        with SuppressStd() as out:
            archive([str(self.bench.benchmark_dir)], 'benchopt',
                    standalone_mode=False)
        saved_files = re.findall(r'Results are in (.*\.tar.gz)', out.output)
        try:
            assert len(saved_files) == 1
            saved_file = saved_files[0]

            counts = {k: 0 for k in [
                "__pycache__", "outputs", "objective.py", "datasets",
                "solvers", "README"
            ]}

            with tarfile.open(saved_file, "r:gz") as tar:
                for elem in tar.getmembers():
                    for k in counts:
                        counts[k] += k in elem.name
                    assert elem.uname == "benchopt"

            assert counts["README"] == 1, counts
            assert counts["objective.py"] == 1, counts
            assert counts["datasets"] >= 1, counts
            assert counts["solvers"] >= 1, counts
            assert counts["outputs"] == 0, counts
            assert counts["__pycache__"] == 0, counts
        finally:
            # Make sure to clean up all files even when the test fails
            for f in saved_files:
                Path(f).unlink()

    def test_call_with_outputs(self):

        with SuppressStd() as out:
            archive(f"{self.bench.benchmark_dir} --with-outputs".split(),
                    'benchopt', standalone_mode=False)
        saved_files = re.findall(r'Results are in (.*\.tar.gz)', out.output)
        try:
            assert len(saved_files) == 1
            saved_file = saved_files[0]

            counts = {k: 0 for k in [
                "__pycache__", "outputs", "objective.py", "datasets",
                "solvers", "README"
            ]}

            with tarfile.open(saved_file, "r:gz") as tar:
                for elem in tar.getmembers():
                    for k in counts:
                        counts[k] += k in elem.name
                    assert elem.uname == "benchopt"

            assert counts["README"] == 1, counts
            assert counts["objective.py"] == 1, counts
            assert counts["datasets"] >= 1, counts
            assert counts["solvers"] >= 1, counts
            assert counts["outputs"] >= 1, counts
            assert counts["__pycache__"] == 0, counts
        finally:
            # Make sure to clean up all files even when the test fails
            for f in saved_files:
                Path(f).unlink()

    def test_shell_complete(self):
        # Completion for benchmark name
        _test_shell_completion(archive, [], BENCHMARK_COMPLETION_CASES)<|MERGE_RESOLUTION|>--- conflicted
+++ resolved
@@ -374,46 +374,6 @@
         names = [Path(result_file).stem for result_file in out.result_files]
         assert names[0] == 'unique_name' and names[1] == 'unique_name_1', out
 
-<<<<<<< HEAD
-    def test_import_ctx_name(self):
-        solver = inspect.cleandoc("""
-            from benchopt import BaseSolver, safe_import_context
-            with safe_import_context() as import_ctx_wrong_name:
-                import numpy as np
-
-
-            class Solver(BaseSolver):
-                name = "test_import_ctx"
-
-            """)
-        with NamedTemporaryFile(
-                dir=DUMMY_BENCHMARK_PATH / "solvers",
-                mode='w', suffix='.py') as f:
-            f.write(solver)
-            f.flush()
-
-            err_msg = ("Import contexts should preferably be named import_ctx,"
-                       " got import_ctx_wrong_name.")
-            with pytest.warns(UserWarning, match=err_msg):
-                _load_class_from_module(
-                    DUMMY_BENCHMARK_PATH, f.name, "Solver",
-                )
-=======
-    def test_shell_complete(self):
-        # Completion for benchmark name
-        _test_shell_completion(run, [], BENCHMARK_COMPLETION_CASES)
-
-        # Completion for solvers
-        _test_shell_completion(
-            run, [str(DUMMY_BENCHMARK_PATH), '-s'], SOLVER_COMPLETION_CASES
-        )
-
-        # Completion for datasets
-        _test_shell_completion(
-            run, [str(DUMMY_BENCHMARK_PATH), '-d'], DATASET_COMPLETION_CASES
-        )
->>>>>>> d68718d3
-
     def test_handle_class_init_error(self):
         # dataset with a wrong param name
         dataset_src = (

import re
import click
import warnings
import itertools
from pathlib import Path

from .config import get_setting
from .base import BaseSolver, BaseDataset

from .utils.safe_import import set_benchmark_module
from .utils.dynamic_modules import _load_class_from_module
from .utils.dependencies_mixin import DependenciesMixin
from .utils.parametrized_name_mixin import product_param
from .utils.parametrized_name_mixin import ParametrizedNameMixin

from .utils.terminal_output import colorify
from .utils.terminal_output import GREEN, YELLOW

from .utils.conda_env_cmd import install_in_conda_env
from .utils.conda_env_cmd import shell_install_in_conda_env
from .utils.shell_cmd import _run_shell_in_conda_env

# Get config values
from .config import RAISE_INSTALL_ERROR


# Global variable to access the benchmark currently running globally
_RUNNING_BENCHMARK = None

# Constant to name cache directory and folder of slurm outputs
CACHE_DIR = '__cache__'
SLURM_JOB_NAME = 'benchopt_run'


MISSING_DEPS_MSG = (
    "This is probably due to missing dependency specification. The "
    "dependencies should be specified in the `requirements` class attribute.\n"
    "Examples:\n"
    "   requirements = ['pkg'] # conda package `pkg`\n"
    "   requirements = ['chan::pkg'] # package `pkg` in conda channel `chan`\n"
    "   requirements = ['pip::pkg'] # PyPi package `pkg`"
)

SUBSTITUTIONS = {"*": ".*"}


def get_running_benchmark():
    """Return the benchmark currently running."""
    return _RUNNING_BENCHMARK


class Benchmark:
    """Benchmark exposes all constituents of the benchmark folder.

    Parameters
    ----------
    benchmark_dir : str or Path-like
        Folder containing the benchmark. The folder should at least
        contain an `objective.py` file defining the `Objective`
        function for the benchmark.
    allow_meta_from_json : bool
        If set to True, allow the object to be instanciated even when
        objective.py cannot be found. In this case, the metadata are retrieved
        from the benchmark_meta.json file. This should only be used to generate
        HTML pages with results.

    Attributes
    ----------
    mem : joblib.Memory
        Caching mechanism for the benchmark.
    """
    def __init__(
        self, benchmark_dir, allow_meta_from_json=False,
    ):
        self.benchmark_dir = Path(benchmark_dir)

        global _RUNNING_BENCHMARK
        _RUNNING_BENCHMARK = self
        set_benchmark_module(self.benchmark_dir)

        # Load the benchmark metadat defined in `objective.py` or
        # in `benchmark_meta.json`.
        try:
            objective = self.get_benchmark_objective()
            self.pretty_name = objective.name
            self.url = getattr(objective, "url", None)
            self.min_version = getattr(objective, 'min_benchopt_version', None)
        except RuntimeError:
            if not allow_meta_from_json:
                raise click.BadParameter(
                    f"The folder '{benchmark_dir}' does not contain "
                    "`objective.py`.\nMake sure you provide the path to a "
                    "valid benchmark."
                )
            meta_data = (self.benchmark_dir / "benchmark_meta.json")
            if not meta_data.exists():
                raise FileNotFoundError(
                    "Can't find objective.py or benchmark_meta.json to get "
                    "benchmark info for the html_generation."
                )

            with meta_data.open() as f:
                import json
                meta = json.load(f)
                self.pretty_name = meta["pretty_name"]
                self.url = meta.get("url", None)

        if self.url is None:
            self.name = self.benchmark_dir.resolve().name
            self.url = f"https://github.com/benchopt/{self.name}"
        else:
            self.name = Path(self.url).name
        # replace dots to avoid issues with `with_suffix``
        self.name = self.name.replace('.', '-')

    ####################################################################
    # Helpers to access and validate objective, solvers and datasets
    ####################################################################

    def get_benchmark_objective(self):
        """Load the objective function defined in the given benchmark.

        Returns
        -------
        objective_class : class
            The class defining the objective function for the benchmark.
        """
        module_filename = self.benchmark_dir / 'objective.py'
        if not module_filename.exists():
            raise RuntimeError(
                "Did not find an `objective` module in benchmark."
            )

        return _load_class_from_module(
            module_filename, "Objective", benchmark_dir=self.benchmark_dir
        )

    def check_objective_filters(self, objective_filters):
        "Check that the patterns are valid and return selected configurations."
        return _check_patterns(
            [self.get_benchmark_objective()], objective_filters,
            name_type="objective"
        )

    def get_solvers(self):
        "List all available solver classes for the benchmark."
        return self._list_benchmark_classes(BaseSolver)

    def get_solver_names(self):
        "List all available solver names for the benchmark."
        return [s.name for s in self.get_solvers()]

    def check_solver_patterns(self, solver_patterns, class_only=False):
        "Check that the patterns are valid and return selected configurations."
        return _check_patterns(
            self.get_solvers(), solver_patterns, name_type='solver',
            class_only=class_only
        )

    def get_datasets(self):
        "List all available dataset classes for the benchmark."
        return self._list_benchmark_classes(BaseDataset)

    def get_dataset_names(self):
        "List all available dataset names for the benchmark."
        return [d.name for d in self.get_datasets()]

    def check_dataset_patterns(self, dataset_patterns, class_only=False):
        "Check that the patterns are valid and return selected configurations."
        return _check_patterns(
            self.get_datasets(), dataset_patterns, name_type='dataset',
            class_only=class_only
        )

    def _list_benchmark_classes(self, base_class):
        """Load all classes with the same name from a benchmark's subpackage.

        Parameters
        ----------
        base_class : class
            Base class for the classes to load.

        Returns
        -------
        classes : List of class
            A list with all the classes with base_class in the given subpkg of
            the benchmark.
        """

        classes = []
        # List all available module in benchmark.subpkg
        class_name = base_class.__name__.replace('Base', '')
        package = self.benchmark_dir / f'{class_name.lower()}s'
        submodule_files = package.glob('[!.]*.py')
        for module_filename in submodule_files:
            if module_filename.name.startswith("template_"):
                # skip template solvers and datasets
                continue
            # Get the class
            try:
                cls = _load_class_from_module(
                    module_filename, class_name,
                    benchmark_dir=self.benchmark_dir
                )
                if not issubclass(cls, base_class):
                    warnings.warn(colorify(
                        f"class {cls.__name__} in {module_filename} is not a "
                        f"subclass from base class benchopt."
                        f"{base_class.__name__}", YELLOW
                    ))

            except Exception:

                import traceback
                tb_to_print = traceback.format_exc(chain=False)

                class FailedImport(ParametrizedNameMixin, DependenciesMixin):
                    "Object for the class list that raises error if used."

                    name = get_failed_import_object_name(
                        module_filename, class_name
                    )

                    @classmethod
                    def is_installed(cls, **kwargs):
                        print(
                            f"Failed to import {class_name} from "
                            f"{module_filename}. Please fix the following "
                            "error to use this file with benchopt:\n"
                            f"{tb_to_print}"
                        )
                        return False

                cls = FailedImport
            classes.append(cls)

        classes.sort(key=lambda c: c.name.lower())
        return classes

    #####################################################
    # Access to output files for the benchmark
    #####################################################

    def get_output_folder(self):
        """Get the folder to store the output of the benchmark.

        If it does not exists, create it.
        """
        output_dir = self.benchmark_dir / "outputs"
        output_dir.mkdir(exist_ok=True)
        return output_dir

    def get_slurm_folder(self):
        """Get the folder to store the output of the slurm executor."""
        slurm_dir = self.benchmark_dir / SLURM_JOB_NAME
        return slurm_dir

    def get_result_file(self, filename=None):
        """Get a result file from the benchmark.

        Parameters
        ----------
        filename : str
            Select a specific file from the benchmark. If None, this will
            select the most recent result file in the benchmark output folder.
        """
        # List all result files
        output_folder = self.get_output_folder()
        all_result_files = list(
            output_folder.glob("*.parquet")
        ) + list(output_folder.glob("*.csv"))
        all_result_files = sorted(
            all_result_files, key=lambda t: t.stat().st_mtime
        )

        if filename is not None and filename != 'all':
            result_path = (output_folder / filename)
            result_filename = result_path.with_suffix('.parquet')

            if not result_filename.exists():
                result_filename = result_path.with_suffix('.csv')

            if not result_filename.exists():
                if Path(filename).exists():
                    result_filename = Path(filename)
                else:
                    all_result_files = '\n- '.join([
                        str(s) for s in all_result_files
                    ])
                    raise FileNotFoundError(
                        f"Could not find result file {filename}. Available "
                        f"result files are:\n- {all_result_files}"
                    )
        else:
            if len(all_result_files) == 0:
                raise RuntimeError(
                    "Could not find any Parquet nor "
                    f"CSV result files in {output_folder}."
                )
            result_filename = all_result_files[-1]
            if filename == 'all':
                result_filename = all_result_files

        if isinstance(result_filename, list):
            is_csv_file = any(fname.suffix == ".csv"
                              for fname in result_filename)
        else:
            is_csv_file = result_filename.suffix == ".csv"

        if is_csv_file:
            print(colorify(
                "WARNING: CSV files are deprecated."
                "Please use Parquet files instead.",
                YELLOW
            ))

        return result_filename

    #####################################################
    # Caching mechanism
    #####################################################

    @property
    def mem(self):
        from joblib import Memory
        if not hasattr(self, '_mem'):
            self._mem = Memory(location=self.get_cache_location(), verbose=0)
        return self._mem

    def get_cache_location(self):
        "Get the location for the cache of the benchmark."
        benchopt_cache_dir = get_setting("cache")
        if benchopt_cache_dir is None:
            return self.benchmark_dir / CACHE_DIR

        return Path(benchopt_cache_dir) / self.name

    def cache(self, func, force=False, ignore=None, collect=False):
        """Create a cached function for the given function.

        A special behavior is enforced for the 'force' kwargs. If it is present
        and True, the function will always be recomputed.

        If the collect flag is set to True, the function will return the result
        if it exists, or None if it does not. This is useful to gather results
        that are already in cache.
        """

        # Create a cached version of `func` and handle cases where we force
        # the run.
        func_cached = self.mem.cache(func, ignore=ignore)
        if force:
            assert not collect, "Cannot collect and force computation."

            def _func_cached(**kwargs):
                return func_cached.call(**kwargs)[0]
        elif collect:
            def _func_cached(**kwargs):
                assert not kwargs.get('force', False), (
                    "Cannot collect and force computation."
                )
                if func_cached.check_call_in_cache(**kwargs):
                    return func_cached(**kwargs)
                return None
        else:
            def _func_cached(**kwargs):
                if kwargs.get('force', False):
                    return func_cached.call(**kwargs)[0]
                return func_cached(**kwargs)

        return _func_cached

    #####################################################
    # Configuration and settings for the benchmark
    #####################################################

    def get_config_file(self):
        "Get the location for the config file of the benchmark."
        yml_path = self.benchmark_dir / "config.yml"
        return yml_path

    def get_setting(self, setting_name, default_config=None):
        "Retrieve the setting value from benchmark config."

        # Get the config file and read it
        config_file = self.get_config_file()
        return get_setting(
            name=setting_name, config_file=config_file,
            benchmark_name=self.name, default_config=default_config
        )

    def get_test_config_file(self):
        """Get the location for the test config file for the benchmark.

        This file will be used to check if a test should be xfailed/skipped on
        specific solvers and platforms when we have installation or running
        issues. Returns None if this file does not exists.
        """
        test_config_file = self.benchmark_dir / 'test_config.py'
        if not test_config_file.exists():
            return None
        return test_config_file

    #####################################################
    # Install and run helpers
    #####################################################

    def install_all_requirements(self, include_solvers, include_datasets,
                                 minimal=False, env_name=None,
                                 force=False, quiet=False, download=False,
                                 gpu=False):
        """Install all classes that are required for the run.

        Parameters
        ----------
        include_solvers : list of BaseSolver
            patterns to select solvers to install.
        include_datasets : list of BaseDataset
            patterns to select datasets to install.
        minimal : bool (default: False)
            only install requirements for the objective function.
        env_name : str or None (default: None)
            Name of the conda env where the class should be installed. If
            None, tries to install it in the current environment.
        force : bool (default: False)
            If set to True, forces reinstallation when using conda.
        quiet : bool (default: False)
            If True, silences the output of install commands.
        download : bool (default: False)
            If True, make sure the data are downloaded on the computer.
        gpu : bool (default: False)
            If True and the requirements of a class are a dict, install
            requirements["gpu"] instead of requirements["cpu"].
        """
        # Collect all classes matching one of the patterns
        print("Collecting packages...", end='', flush=True)

        check_installs, missings = [], []
        objective = self.get_benchmark_objective()
        conda_reqs, shell_install_scripts, post_install_hooks, missing_deps = (
            objective.collect(env_name=env_name, force=force)
        )
        if missing_deps:
            raise AttributeError(
                "Could not find dependencies in objective.py while it is not "
                f"importable. {MISSING_DEPS_MSG}"
            )

        if len(shell_install_scripts) > 0 or len(conda_reqs) > 0:
            check_installs += [objective]
        to_install = itertools.chain(include_datasets, include_solvers)
<<<<<<< HEAD
        if not minimal:
            for klass in to_install:
                reqs, scripts, hooks, missing = (
                    klass.collect(env_name=env_name, force=force)
                )
                # If a class is not importable but has no requirements,
                # it might be because the requirements are specified
                # as global ones in the Objective. Otherwise, raise a
                # comprehensible error.
                if missing is not None:
                    missings.append(missing)

                conda_reqs += reqs
                shell_install_scripts += scripts
                post_install_hooks += hooks
                if len(scripts) > 0 or len(reqs) > 0:
                    check_installs += [klass]
=======
        for klass in to_install:
            reqs, scripts, hooks, missing = (
                klass.collect(env_name=env_name, force=force, gpu=gpu)
            )
            # If a class is not importable but has no requirements,
            # it might be because the requirements are specified
            # as global ones in the Objective. Otherwise, raise a
            # comprehensible error.
            if missing is not None:
                missings.append(missing)

            conda_reqs += reqs
            shell_install_scripts += scripts
            post_install_hooks += hooks
            if len(scripts) > 0 or len(reqs) > 0:
                check_installs += [klass]
>>>>>>> 3997bba5
        print(colorify(' done', GREEN))

        # Install the collected requirements
        list_install = '\n'.join([
            f"- {klass.name}" for klass in check_installs
        ])
        if len(list_install) == 0:
            self.check_missing(missings)
            print("All required solvers are already installed.")
            if download:
                self.download_all_data(include_datasets, env_name, quiet)
            return

        print(f"Installing required packages for:\n{list_install}\n...",
              end='', flush=True)
        install_in_conda_env(
            *list(set(conda_reqs)), env_name=env_name, force=force,
            quiet=quiet
        )
        for install_script in shell_install_scripts:
            shell_install_in_conda_env(
                install_script, env_name=env_name, quiet=quiet
            )
        for hooks in post_install_hooks:
            hooks(env_name=env_name)
        print(colorify(' done', GREEN))

        # Check install for all classes that needed extra requirements
        print('- Checking installed packages...', end='', flush=True)
        not_installed = set()
        for klass in set(check_installs + missings):
            cls_success = klass.is_installed(env_name=env_name)
            if cls_success and klass in missings:
                # This class only depends on global requirements
                missings.remove(klass)
            elif not cls_success:
                not_installed.add(klass.name)

        self.check_missing(missings)

        # If one failed, raise a warning to explain how to see the install
        # errors.
        if len(not_installed) == 0:
            print(colorify(' done', GREEN))
        else:
            warnings.warn(
                "Some solvers were not successfully installed, and will thus "
                "be ignored. Use 'export BENCHOPT_RAISE_INSTALL_ERROR=true' to"
                " stop at any installation failure and print the traceback.",
                UserWarning
            )
            print(colorify(f" done (missing deps: {not_installed})", YELLOW))

        if download:
            self.download_all_data(include_datasets, env_name, quiet)

    def download_all_data(self, datasets, env_name, quiet):
        if len(datasets) == 0:
            return
        cmd = f"benchopt check-data {self.benchmark_dir} -d "
        cmd += "-d ".join(d.name for d in datasets)
        _run_shell_in_conda_env(
            cmd, env_name=env_name, raise_on_error=True, capture_stdout=False
        )

    def check_missing(self, missings):
        # Check that classes not importable, with no requirements, only depends
        # on global requirements specified in Objective.requirements.
        # Otherwise, we raise a comprehensible error.
        if len(missings) > 0:
            # Format the list of classes missing requirements.
            cls_types = {'Solver': [], 'Dataset': []}
            for klass in missings:
                cls_type = klass.__base__.__name__.replace("Base", "")
                cls_types[cls_type].append(klass.name)
            cls_types = {
                k: f'{cls_type}\n' + '\n'.join([f'- {c}' for c in v])
                for k, v in cls_types.items() if len(v) > 0
            }
            missing_cls = '\n'.join(cls_types.values())

            raise AttributeError(
                f"Could not find dependencies for the following classes while "
                f"they are not importable:\n{missing_cls}\n{MISSING_DEPS_MSG}"
            )

    def get_all_runs(self, solvers=None, forced_solvers=None,
                     datasets=None, objectives=None, output=None):
        """Generator with all combinations to run for the benchmark.

        Parameters
        ----------
        solvers : list | None
            List of solvers to include in the benchmark. If None
            all solvers available are run.
        forced_solvers : list | None
            List of solvers to include in the benchmark and for
            which one forces recomputation.
        datasets : list | None
            List of datasets to include. If None all available
            datasets are used.
        objectives : list | None
            Filters to select specific objective parameters. If None,
            all objective parameters are tested
        output : TerminalOutput or None
            Object to manage the output in the terminal.

        Yields
        ------
        dataset : BaseDataset instance
        objective : BaseObjective instance
        solver : BaseSolver instance
        force : bool
        """
        all_datasets = _list_parametrized_classes(*datasets)
        all_solvers, solvers_buffer = buffer_iterator(
            _list_parametrized_classes(*solvers)
        )
        for dataset, is_installed in all_datasets:
            output.set(dataset=dataset)
            if not is_installed:
                output.show_status('not installed', dataset=True)
                continue
            output.display_dataset()
            all_objectives = _list_parametrized_classes(
                *objectives, check_installed=False
            )
            for objective, is_installed in all_objectives:
                output.set(objective=objective)
                if not is_installed:
                    output.show_status('not installed', objective=True)
                    continue
                output.display_objective()
                for i_solver, (solver, is_installed) in enumerate(all_solvers):
                    output.set(solver=solver, i_solver=i_solver)

                    if not is_installed:
                        output.show_status('not installed')
                        continue

                    force = is_matched(
                        str(solver), forced_solvers, default=False
                    )
                    yield dict(
                        dataset=dataset, objective=objective, solver=solver,
                        force=force, output=output.clone()
                    )
                all_solvers = solvers_buffer


def _check_name_lists(*name_lists):
    "Normalize name_list to a list of string."
    res = []
    for name_list in name_lists:
        if name_list is None:
            continue
        res.extend([str(name) for name in name_list])
    return res


def is_matched(name, include_patterns=None, default=True):
    """Check if a certain name is matched by any pattern in include_patterns.

    When include_patterns is None or [], always return `default`.
    """
    if include_patterns is None or len(include_patterns) == 0:
        return default
    name = str(name)
    name = _extract_options(name)[0]
    for p in include_patterns:
        p = _extract_options(p)[0]
        for old, new in SUBSTITUTIONS.items():
            p = p.replace(old, new)
        if re.match(f"^{p}$", name, flags=re.IGNORECASE) is not None:
            return True
    return False


def _extract_options(name):
    """Remove options indicated within '[]' from a name.

    Parameters
    ----------
    name : str
        Input name.

    Returns
    -------
    basename : str
        Name without options.
    args : list
        List of unnamed options.
    kwargs : dict()
        Dictionary with options.

    Examples
    --------
    >>> _extract_options("foo")  # "foo", [], dict()
    >>> _extract_options("foo[bar=2]")  # "foo", [], dict(bar=2)
    >>> _extract_options("foo[baz]")  # "foo", ["baz"], dict()
    """
    if name.count("[") != name.count("]"):
        raise ValueError(f"Invalid name (missing bracket): {name}")

    basename = "".join(re.split(r"\[.*\]", name))
    matches = re.findall(r"\[.*\]", name)

    if len(matches) == 0:
        return basename, [], {}
    elif len(matches) > 1:
        raise ValueError(f"Invalid name (multiple brackets): {name}")
    else:
        match = matches[0]
        match = match[1:-1]  # remove brackets

        result = _extract_parameters(match)
        if isinstance(result, dict):
            return basename, [], result
        elif isinstance(result, list):
            return basename, result, {}
        else:
            raise ValueError(
                f"Impossible. Please report this bug.\n"
                f"_extract_parameters returned '{result}'"
            )


def _extract_parameters(string):
    """Extract parameters from a string.

    If the string contains a "=", returns a dict, otherwise returns a list.

    Examples
    --------
    >>> _extract_parameters("foo")  # ["foo"]
    >>> _extract_parameters("foo, 42, True")  # ["foo", 42, True]
    >>> _extract_parameters("foo=bar")  # {"foo": "bar"}
    >>> _extract_parameters("foo=[bar, baz]")  # {"foo": ["bar", "baz"]}
    >>> _extract_parameters("foo=1, baz=True")  # {"foo": 1, "baz": True}
    >>> _extract_parameters("'foo, bar'=[(0, 1),(1, 0)]")
    >>> # {"foo, bar": [(0, 1),(1, 0)]}
    """
    import ast
    original = string

    # First, replace some expressions with their hashes, to avoid modification:
    # - quoted names
    all_matches = re.findall(r"'[^'\"]*'", string)
    all_matches += re.findall(r'"[^\'"]*"', string)
    # - numbers of the form "1e-3" (but not names like "foo1e3")
    all_matches += re.findall(
        r"(?<![a-zA-Z0-9_])[+-]?[0-9]+[.]?[0-9]*[eE][-+]?[0-9]+", string)
    for match in all_matches:
        string = string.replace(match, str(hash(match)))

    # Second, add quotes to all variable names (foo -> 'foo').
    # Accepts dots and dashes within names.
    string = re.sub(r"[a-zA-Z][a-zA-Z0-9._-]*", r"'\g<0>'", string)

    # Third, change back the hashes to their original names.
    for match in all_matches:
        string = string.replace(str(hash(match)), match)

    # Prepare the sequence for AST parsing.
    # Sequences with "=" are made into a dict expression {'foo': 'bar'}.
    # Sequences without "=" are made into a list expression ['foo', 'bar'].
    if "=" in string:
        string = "{" + string.replace("=", ":") + "}"
    else:
        string = "[" + string + "]"

    # Remove quotes for python language tokens
    for token in ["True", "False", "None"]:
        string = string.replace(f'"{token}"', token)
        string = string.replace(f"'{token}'", token)

    # Evaluate the string.
    try:
        return ast.literal_eval(string)
    except (ValueError, SyntaxError):
        raise ValueError(f"Invalid name '{original}', evaluated as {string}.")


def _check_patterns(all_classes, patterns, name_type='dataset',
                    class_only=False):
    """Check the patterns and return a list of selected classes and params.

    Raise an error if a pattern does not match any dataset name,
    or if a parameter does not appear as a class parameter.

    Parameters
    ----------
    all_classes: list of ParametrizedNameMixin
        The possible classes to select from.
    patterns: list of str | dict
        List of patterns to select the classes. These patterns can be either:
            - str with the class name and parameters values:
                "cls_name[params1=[...],params2=...]"
            - dict with keys as cls_name and a dictionary of parameter values.
                {'cls_name': dict(params1=[...], params2=[])}
    name_type: str
        Used to raise sensible error depending on the type of classes which
        are selected.
    class_only: bool
        Only return the classes that are matched, without a list of parameters.

    Returns
    -------
    selected_classes: list of (ParametrizedNameMixin, parameters dict)
        A list with 2-tuple containing the selected class and a dictionary
        with selected parameters for this class.
    """
    # If no patterns is provided or all is provided, return all the classes.
    if (patterns is None or len(patterns) == 0
            or any(p == 'all' for p, *_ in patterns)):
        all_valid_patterns = [(cls, cls.parameters) for cls in all_classes]
        if not class_only:
            return all_valid_patterns
        return set(cls for cls, _ in all_valid_patterns)

    # Patterns can be either str or dict. Convert everything to 3-tuple with
    # (cls_name, args, kwargs). cls_name and kwargs correspond to class and
    # parameters selector. args is used to allow passing directly a list when
    # the class have only one parameter.
    def preprocess_patterns(pattern):
        if isinstance(pattern, str):
            return [_extract_options(pattern)]
        if isinstance(pattern, dict):
            return [
                (name, options, {}) if isinstance(options, list)
                else (name, [], options)
                for name, options in pattern.items()]
        raise TypeError()
    patterns = [p for q in patterns for p in preprocess_patterns(q)]

    # Check that the provided patterns match at least one dataset and pair the
    # matching clas with the selector.
    matched, invalid_patterns = [], []
    for p, args, kwargs in patterns:
        matched += [
            (cls, (args, kwargs))
            for cls in all_classes
            if is_matched(cls.name, [p])
        ]
        if len(matched) == 0:
            invalid_patterns.append(p)

    # If some patterns did not matched any class, raise an error
    if len(invalid_patterns) > 0:
        all_names = '- ' + '\n- '.join(cls.name for cls in all_classes)
        raise click.BadParameter(
            f"Patterns {invalid_patterns} did not match any {name_type}.\n"
            f"Available {name_type}s are:\n{all_names}"
        )

    # Check that the parameters are well formated:
    # - not ambiguous nor duplicated
    # - parameters correspond to existing one for a given class.
    all_valid_patterns = []
    for cls, (args, kwargs) in matched:
        param_names = [p.strip() for k in cls.parameters for p in k.split(',')]
        if len(args) != 0:
            if len(cls.parameters) > 1:
                raise ValueError(
                    f"Ambiguous positional parameter for {cls.name}."
                )
            elif len(kwargs) > 0:
                raise ValueError(
                    f"Both positional and keyword parameters for {cls.name}."
                )
            kwargs = {list(cls.parameters.keys())[0]: args}
        else:
            bad_params = [
                p.strip() for k in kwargs for p in k.split(',')
                if p.strip() not in param_names
            ]
            if len(bad_params) > 0:
                msg = "Possible parameters are:\n- " + "\n- ".join(param_names)
                if len(param_names) == 0:
                    msg = f"This {name_type} has no parameters."
                bad_params = ', '.join(f"'{p}'" for p in bad_params)
                raise ValueError(
                    f"Unknown parameter {bad_params} for {name_type} "
                    f"{cls.name}.\n{msg}"
                )
        params = cls.parameters.copy()
        params.update(kwargs)
        all_valid_patterns.append((cls, params))

    if not class_only:
        return all_valid_patterns

    return set(cls for cls, _ in all_valid_patterns)


def _list_parametrized_classes(*classes, check_installed=True):
    """Generator with class instances for all selected parameters."""
    for klass, params in classes:
        if (check_installed and not klass.is_installed(
                raise_on_not_installed=RAISE_INSTALL_ERROR
        )):
            yield klass.name, False
            continue

        for parameters in _get_used_parameters(klass, params):
            yield klass.get_instance(**parameters), True


def _get_used_parameters(klass, params):
    """Get the list of parameters to use in the class."""
    # Make sure that all parameters are passed as iterables.
    params = {
        key: (val if isinstance(val, (list, tuple)) else [val])
        for key, val in params.items()
    }

    # Use product_param to get all combinations of parameters.
    # Then, update the default parameters (klass.parameters) with the
    # parameters extracted from filter names.
    used_parameters = []
    for update in product_param(params):
        for default in product_param(klass.parameters):
            default = default.copy()  # avoid modifying the original

            # check that all parameters are defined in klass.parameters
            for key in update:
                if key not in default:
                    raise ValueError(
                        f"Unknown parameter '{key}', parameter must be in "
                        f"{list(default.keys())}")

            default.update(update)
            if default not in used_parameters:  # avoid duplicates
                used_parameters.append(default)
                yield default


def buffer_iterator(it):
    """Buffer the output of an iterator to repeat it without recomputing."""
    buffer = []

    def buffered_it(buffer):
        for val in it:
            buffer.append(val)
            yield val

    return buffered_it(buffer), buffer


def get_failed_import_object_name(module_file, cls_name):
    # Parse the module file to find the name of the failing object

    import ast
    module_ast = ast.parse(Path(module_file).read_text())
    classdef = [
        c for c in module_ast.body
        if isinstance(c, ast.ClassDef) and c.name == cls_name
    ]
    if len(classdef) == 0:
        raise ValueError(f"Could not find {cls_name} in module {module_file}.")
    c = classdef[-1]
    name_assign = [
        a for a in c.body
        if (isinstance(a, ast.Assign) and any(list(
            (isinstance(t, ast.Name) and t.id == "name") for t in a.targets
        )))
    ]
    if len(name_assign) == 0:
        raise ValueError(
            f"Could not find {cls_name} name in module {module_file}"
        )
    return name_assign[-1].value.value<|MERGE_RESOLUTION|>--- conflicted
+++ resolved
@@ -449,16 +449,16 @@
         if len(shell_install_scripts) > 0 or len(conda_reqs) > 0:
             check_installs += [objective]
         to_install = itertools.chain(include_datasets, include_solvers)
-<<<<<<< HEAD
+
         if not minimal:
             for klass in to_install:
                 reqs, scripts, hooks, missing = (
-                    klass.collect(env_name=env_name, force=force)
+                    klass.collect(env_name=env_name, force=force, gpu=gpu)
                 )
                 # If a class is not importable but has no requirements,
                 # it might be because the requirements are specified
-                # as global ones in the Objective. Otherwise, raise a
-                # comprehensible error.
+                # as global ones in the Objective. We keep track of them
+                # to check and raise a comprehensive error after the install
                 if missing is not None:
                     missings.append(missing)
 
@@ -467,24 +467,6 @@
                 post_install_hooks += hooks
                 if len(scripts) > 0 or len(reqs) > 0:
                     check_installs += [klass]
-=======
-        for klass in to_install:
-            reqs, scripts, hooks, missing = (
-                klass.collect(env_name=env_name, force=force, gpu=gpu)
-            )
-            # If a class is not importable but has no requirements,
-            # it might be because the requirements are specified
-            # as global ones in the Objective. Otherwise, raise a
-            # comprehensible error.
-            if missing is not None:
-                missings.append(missing)
-
-            conda_reqs += reqs
-            shell_install_scripts += scripts
-            post_install_hooks += hooks
-            if len(scripts) > 0 or len(reqs) > 0:
-                check_installs += [klass]
->>>>>>> 3997bba5
         print(colorify(' done', GREEN))
 
         # Install the collected requirements

import re
import click
import warnings
from pathlib import Path

from .config import get_setting
from .base import BaseSolver, BaseDataset
from .utils.dynamic_modules import _load_class_from_module
from .utils.parametrized_name_mixin import product_param
from .utils.parametrized_name_mixin import _list_all_parametrized_names

from .utils.terminal_output import YELLOW
from .utils.terminal_output import colorify

from .utils.conda_env_cmd import install_in_conda_env
from .utils.conda_env_cmd import shell_install_in_conda_env

# Get config values
from .config import RAISE_INSTALL_ERROR


CACHE_DIR = '__cache__'


class Benchmark:
    def __init__(self, benchmark_dir):
        self.benchmark_dir = Path(benchmark_dir)
        self.name = self.benchmark_dir.resolve().name

        try:
            self.get_benchmark_objective()
        except RuntimeError:
            raise click.BadParameter(
                f"The folder '{benchmark_dir}' does not contain "
                "`objective.py`.\nMake sure you provide the path to a valid "
                "benchmark."
            )

    @property
    def mem(self):
        from joblib import Memory
        if not hasattr(self, '_mem'):
            self._mem = Memory(location=self.get_cache_location(), verbose=0)
        return self._mem

    def get_setting(self, setting_name):
        "Retrieve the setting value from benchmark config."

        # Get the config file and read it
        config_file = self.get_config_file()
        return get_setting(name=setting_name, config_file=config_file,
                           benchmark_name=self.name)

    def get_benchmark_objective(self):
        """Load the objective function defined in the given benchmark.

        Returns
        -------
        objective_class : class
            The class defining the objective function for the benchmark.
        """
        module_filename = self.benchmark_dir / 'objective.py'
        if not module_filename.exists():
            raise RuntimeError(
                "Did not find an `objective` module in benchmark."
            )

        return _load_class_from_module(module_filename, "Objective")

    def _list_benchmark_classes(self, base_class):
        """Load all classes with the same name from a benchmark's subpackage.

        Parameters
        ----------
        base_class : class
            Base class for the classes to load.

        Returns
        -------
        classes : List of class
            A list with all the classes with base_class in the given subpkg of
            the benchmark.
        """

        classes = []
        # List all available module in benchmark.subpkg
        class_name = base_class.__name__.replace('Base', '')
        package = self.benchmark_dir / f'{class_name.lower()}s'
        submodule_files = package.glob('*.py')
        for module_filename in submodule_files:
            # Get the class
            cls = _load_class_from_module(module_filename, class_name)
            if issubclass(cls, base_class):
                classes.append(cls)
            else:
                print(colorify(
                    f"WARNING: class {cls} in {module_filename} does not "
                    f"derive from base class {base_class}", YELLOW
                ))

        classes.sort(key=lambda c: c.name.lower())
        return classes

    def get_solvers(self):
        "List all available solver classes for the benchmark."
        return self._list_benchmark_classes(BaseSolver)

    def get_solver_names(self):
        "List all available solver names for the benchmark."
        return [s.name for s in self.get_solvers()]

    def validate_solver_patterns(self, solver_patterns):
        "Check that all provided patterns match at least one solver"

        # List all dataset strings.
        all_solvers = _list_all_parametrized_names(*self.get_solvers())

        _validate_patterns(all_solvers, solver_patterns, name_type='solver')

    def get_datasets(self):
        "List all available dataset classes for the benchmark."
        return self._list_benchmark_classes(BaseDataset)

    def get_dataset_names(self):
        "List all available dataset names for the benchmark."
        return [d.name for d in self.get_datasets()]

    def validate_dataset_patterns(self, dataset_patterns):
        "Check that all provided patterns match at least one dataset"

        # List all dataset strings.
        all_datasets = _list_all_parametrized_names(*self.get_datasets())

        _validate_patterns(all_datasets, dataset_patterns, name_type='dataset')

    def get_cache_location(self):
        "Get the location for the cache of the benchmark."
        return self.benchmark_dir / CACHE_DIR

    def cache(self, func, force=False, ignore=None):
        """Create a cached function for the given function.

        A special behavior is enforced for the 'force' kwargs. If it is present
        and True, the function will always be recomputed.
        """

        # Create a cached function the computations in the benchmark folder
        # and handle cases where we force the run.
        func_cached = self.mem.cache(func, ignore=ignore)
        if force:
            def _func_cached(**kwargs):
                return func_cached.call(**kwargs)[0]
        else:
            def _func_cached(**kwargs):
                if kwargs.get('force', False):
                    return func_cached.call(**kwargs)[0]
                return func_cached(**kwargs)

        return _func_cached

    def get_config_file(self):
        "Get the location for the config file of the benchmark."
        return self.benchmark_dir / 'config.ini'

    def get_test_config_file(self):
        """Get the location for the test config file for the benchmark.

        This file will be used to check if a test should be xfailed/skipped on
        specific solvers and platforms when we have installation or running
        issues. Returns None if this file does not exists.
        """
        test_config_file = self.benchmark_dir / 'test_config.py'
        if not test_config_file.exists():
            return None
        return test_config_file

    def get_output_folder(self):
        """Get the folder to store the output of the benchmark.

        If it does not exists, create it.
        """
        output_dir = self.benchmark_dir / "outputs"
        output_dir.mkdir(exist_ok=True)
        return output_dir

    def get_result_file(self, filename=None):
        """Get a result file from the benchmark.

        Parameters
        ----------
        filename : str
            Select a specific file from the benchmark. If None, this will
            select the most recent CSV file in the benchmark output folder.
        """
        # List all result files
        output_folder = self.get_output_folder()
        all_csv_files = output_folder.glob("*.csv")
        all_csv_files = sorted(
            all_csv_files, key=lambda t: t.stat().st_mtime
        )

        if filename is not None and filename != 'all':
            result_filename = (output_folder / filename).with_suffix('.csv')
            if not result_filename.exists():
                if Path(filename).exists():
                    result_filename = Path(filename)
                else:
                    all_csv_files = '\n- '.join([
                        str(s) for s in all_csv_files
                    ])
                    raise FileNotFoundError(
                        f"Could not find result file {filename}. Available "
                        f"result files are:\n- {all_csv_files}"
                    )
        else:
            if len(all_csv_files) == 0:
                raise RuntimeError(
                    f"Could not find any CSV result files in {output_folder}."
                )
            result_filename = all_csv_files[-1]
            if filename == 'all':
                result_filename = all_csv_files

        return result_filename

    def install_all_requirements(self, include_solvers, include_datasets,
                                 env_name=None, force=False, quiet=False):
        """Install all classes that are required for the run.

        Parameters
        ----------
        include_solvers : list of str
            patterns to select solvers to install.
        include_datasets : list of str
            patterns to select datasets to install.
        env_name : str or None (default: None)
            Name of the conda env where the class should be installed. If
            None, tries to install it in the current environment.
        force : bool (default: False)
            If set to True, forces reinstallation when using conda.
        quiet : bool (default: False)
            If True, silences the output of install commands.
        """
        # Collect all classes matching one of the patterns
        print("Collecting packages:")

        install_solvers = True
        install_datasets = True

        # If -d is used but not -s, then does not install any solver
        if len(include_solvers) == 0 and len(include_datasets) > 0:
            install_solvers = False

        # If -s is used but not -d, then does not install any dataset
        if len(include_datasets) == 0 and len(include_solvers) > 0:
            install_datasets = False

        # If -d or -s are followed by 'all' then all
        # solvers or datasets are included
        if 'all' in include_solvers:
            include_solvers = []
        if 'all' in include_datasets:
            include_datasets = []

        conda_reqs, shell_install_scripts, post_install_hooks = [], [], []
        check_installs = []
        for list_classes, include_patterns, to_install in [
                (self.get_solvers(), include_solvers, install_solvers),
                (self.get_datasets(), include_datasets, install_datasets)
        ]:
            include_patterns = _check_name_lists(include_patterns)
            for klass in list_classes:
                for klass_parameters in product_param(klass.parameters):
                    name = klass._get_parametrized_name(**klass_parameters)
                    if is_matched(name, include_patterns) and to_install:
                        reqs, scripts, hooks = (
                            klass.collect(env_name=env_name, force=force)
                        )
                        conda_reqs += reqs
                        shell_install_scripts += scripts
                        post_install_hooks += hooks
                        if len(scripts) > 0 or len(reqs) > 0:
                            check_installs += [klass]
                        break
        print('... done')

        # Install the collected requirements
        list_install = '\n'.join([
            f"- {klass.name}" for klass in check_installs
        ])
        if len(list_install) == 0:
            print("All required solvers are already installed.")
            return
        print(f"Installing required packages for:\n{list_install}\n...",
              end='', flush=True)
        install_in_conda_env(
            *list(set(conda_reqs)), env_name=env_name, force=force,
            quiet=quiet
        )
        for install_script in shell_install_scripts:
            shell_install_in_conda_env(
                install_script, env_name=env_name, quiet=quiet
            )
        for hooks in post_install_hooks:
            hooks(env_name=env_name)
        print(' done')

        # Check install for all classes that needed extra requirements
        print('- Checking installed packages...', end='', flush=True)
        success = True
        for klass in check_installs:
            success |= klass.is_installed(env_name=env_name)

        # If one failed, raise a warning to explain how to see the install
        # errors.
        if not success:
            warnings.warn(
                "Some solvers were not successfully installed, and will thus "
                "be ignored. Use 'export BENCHOPT_RAISE_INSTALL_ERROR=true' to"
                " stop at any installation failure and print the traceback.",
                UserWarning
            )
        print(' done')

    def get_all_runs(self, solver_names=None, forced_solvers=None,
                     dataset_names=None, objective_filters=None, output=None):
        """Generator with all combinations to run for the benchmark.

<<<<<<< HEAD
        Parameters
        ----------
        solver_names : list | None
            List of solvers to include in the benchmark. If None
            all solvers available are run.
        forced_solvers : list | None
            List of solvers to include in the benchmark and for
            which one forces recomputation.
        dataset_names : list | None
            List of datasets to include. If None all available
            datasets are used.
        objective_filters : list | None
            Filters to select specific objective parameters. If None,
            all objective parameters are tested
        output : TerminalOutput or None
            Object to format string to display the progress of the solver.

        Yields
        ------
        dataset : BaseDataset instance
        objective : BaseObjective instance
        solver : BaseSolver instance
        force : bool
        """
        all_datasets = _filter_classes(*self.get_datasets(),
                                       filters=dataset_names)
        all_objectives, objective_buffer = buffer_iterator(_filter_classes(
            self.get_benchmark_objective(), filters=objective_filters
        ))
        all_solvers, solvers_buffer = buffer_iterator(_filter_classes(
            *self.get_solvers(), filters=solver_names
        ))
        for dataset, is_installed in all_datasets:
            output.set(dataset=dataset)
            if not is_installed:
                output.show_status('not installed', dataset=True)
                continue
            output.display_dataset()
            for objective, _ in all_objectives:
                output.set(objective=objective)
                output.display_objective()
                for solver, is_installed in all_solvers:
                    output.set(solver=solver)

                    if not is_installed:
                        output.show_status('not installed')
                        continue

                    force = is_matched(
                        str(solver), forced_solvers, default=False
                    )
                    yield dataset, objective, solver, force, output.clone()
                all_solvers = solvers_buffer
            all_objectives = objective_buffer
=======
        # List all dataset strings.
        all_datasets = _list_all_parametrized_names(*self.get_datasets())
        all_datasets += ["all"]

        _validate_patterns(all_datasets, dataset_patterns, name_type='dataset')

    def validate_solver_patterns(self, solver_patterns):
        "Check that all provided patterns match at least one solver"

        # List all dataset strings.
        all_solvers = _list_all_parametrized_names(*self.get_solvers())
        all_solvers += ["all"]

        _validate_patterns(all_solvers, solver_patterns, name_type='solver')
>>>>>>> d369fc86

    def validate_objective_filters(self, objective_params):
        "Check that all objective filters match at least one objective setup"

        # List all choices of objective parameters
        all_objectives = _list_all_parametrized_names(
            self.get_benchmark_objective()
        )

        _validate_patterns(
            all_objectives,
            objective_params,
            name_type="objective"
        )


def _check_name_lists(*name_lists):
    "Normalize name_list ot a list of lowercase str."
    res = []
    for name_list in name_lists:
        if name_list is None:
            continue
        res.extend([str(name).lower() for name in name_list])
    return res


def is_matched(name, include_patterns=None, default=True):
    """Check if a certain name is matched by any pattern in include_patterns.

    When include_patterns is None or [], always return True.
    """
    if include_patterns is None or len(include_patterns) == 0:
        return default
    name = str(name)
    # we use [] to signal options in patterns, we must escape them for re
    substitutions = {"*": ".*", "[": r"\[", "]": r"\]"}
    for p in include_patterns:
        for old, new in substitutions.items():
            p = p.replace(old, new)
        if re.match(f"^{p}.*", name, flags=re.IGNORECASE) is not None:
            return True
    return False


def _validate_patterns(all_names, patterns, name_type='dataset'):
    "Check that all provided patterns match at least one name."
    if patterns is None:
        return

    # Check that the provided patterns match at least one dataset.
    invalid_patterns = []
    for p in patterns:
        matched = any([is_matched(name, [p]) for name in all_names])
        if not matched:
            invalid_patterns.append(p)

    # If some patterns did not matched any dataset, raise an error
    if len(invalid_patterns) > 0:
        all_names = '- ' + '\n- '.join(all_names)
        raise click.BadParameter(
            f"Patterns {invalid_patterns} did not match any {name_type}.\n"
            f"Available {name_type}s are:\n{all_names}"
        )


def _filter_classes(*classes, filters=None):
    """Filter a list of class based on its names."""
    for klass in classes:
        is_installed = None
        for parameters in product_param(klass.parameters):
            obj = klass.get_instance(**parameters)
            if is_matched(str(obj), filters):
                if is_installed is None:
                    is_installed = (
                        not hasattr(klass, 'is_installed')
                        or klass.is_installed(
                            raise_on_not_installed=RAISE_INSTALL_ERROR
                        )
                    )
                if not is_installed:
                    yield klass.name, False
                    break
                yield obj, True


def buffer_iterator(it):
    """Buffer the output of an iterator so to repeat it without recomputing."""
    buffer = []

    def buffered_it(buffer):
        for val in it:
            buffer.append(val)
            yield val

    return buffered_it(buffer), buffer<|MERGE_RESOLUTION|>--- conflicted
+++ resolved
@@ -114,6 +114,7 @@
 
         # List all dataset strings.
         all_solvers = _list_all_parametrized_names(*self.get_solvers())
+        all_solvers += ["all"]
 
         _validate_patterns(all_solvers, solver_patterns, name_type='solver')
 
@@ -130,6 +131,7 @@
 
         # List all dataset strings.
         all_datasets = _list_all_parametrized_names(*self.get_datasets())
+        all_datasets += ["all"]
 
         _validate_patterns(all_datasets, dataset_patterns, name_type='dataset')
 
@@ -326,7 +328,6 @@
                      dataset_names=None, objective_filters=None, output=None):
         """Generator with all combinations to run for the benchmark.
 
-<<<<<<< HEAD
         Parameters
         ----------
         solver_names : list | None
@@ -381,22 +382,6 @@
                     yield dataset, objective, solver, force, output.clone()
                 all_solvers = solvers_buffer
             all_objectives = objective_buffer
-=======
-        # List all dataset strings.
-        all_datasets = _list_all_parametrized_names(*self.get_datasets())
-        all_datasets += ["all"]
-
-        _validate_patterns(all_datasets, dataset_patterns, name_type='dataset')
-
-    def validate_solver_patterns(self, solver_patterns):
-        "Check that all provided patterns match at least one solver"
-
-        # List all dataset strings.
-        all_solvers = _list_all_parametrized_names(*self.get_solvers())
-        all_solvers += ["all"]
-
-        _validate_patterns(all_solvers, solver_patterns, name_type='solver')
->>>>>>> d369fc86
 
     def validate_objective_filters(self, objective_params):
         "Check that all objective filters match at least one objective setup"

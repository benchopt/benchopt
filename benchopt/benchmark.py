--- conflicted
+++ resolved
@@ -45,31 +45,18 @@
         self.benchmark_dir = Path(benchmark_dir)
         self.name = self.benchmark_dir.resolve().name
 
-<<<<<<< HEAD
-        set_benchmark(self.benchmark_dir)
+        set_benchmark_module(self.benchmark_dir)
         if not standalone:
             try:
-                self.get_benchmark_objective()
+               objective = self.get_benchmark_objective()
+               self.pretty_name = objective.name
+               self.min_version = getattr(objective, 'min_benchopt_version', None)
             except RuntimeError:
-                raise click.BadParameter(
-                    f"The folder '{benchmark_dir}' does not contain "
-                    "`objective.py`.\n"
-                    "Make sure you provide the path to a valid benchmark."
+               raise click.BadParameter(
+                  f"The folder '{benchmark_dir}' does not contain "
+                 "`objective.py`.\nMake sure you provide the path to a valid "
+                    "benchmark."
                 )
-=======
-        set_benchmark_module(self.benchmark_dir)
-
-        try:
-            objective = self.get_benchmark_objective()
-            self.pretty_name = objective.name
-            self.min_version = getattr(objective, 'min_benchopt_version', None)
-        except RuntimeError:
-            raise click.BadParameter(
-                f"The folder '{benchmark_dir}' does not contain "
-                "`objective.py`.\nMake sure you provide the path to a valid "
-                "benchmark."
-            )
->>>>>>> 7b3c43f4
 
     ####################################################################
     # Helpers to access and validate objective, solvers and datasets

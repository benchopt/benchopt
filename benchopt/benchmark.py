--- conflicted
+++ resolved
@@ -30,23 +30,6 @@
     def __init__(self, benchmark_dir, standalone=False):
         """Benchmark exposes all constituents of the benchmark folder.
 
-<<<<<<< HEAD
-        Parameters
-        ----------
-        benchmark_dir : str or Path-like
-            Folder containing the benchmark. The folder should at least
-            contain an `objective.py` file defining the `Objective`
-            function for the benchmark.
-        standalone : boolean
-            If no `objective.py` file defines the benchmark, use
-            `standalone=True` in order to visualize available results.
-
-        Attributes
-        ----------
-        mem : joblib.Memory
-            Caching mechanism for the benchmark.
-        """
-=======
     Parameters
     ----------
     benchmark_dir : str or Path-like
@@ -58,18 +41,19 @@
         objective.py cannot be found. In this case, the metadata are retrieved
         from the benchmark_meta.json file. This should only be used to generate
         HTML pages with results.
+        standalone : boolean
+            `standalone=True` in order to visualize available results.
+            If no `objective.py` file defines the benchmark, use
 
     Attributes
     ----------
     mem : joblib.Memory
         Caching mechanism for the benchmark.
     """
-    def __init__(self, benchmark_dir, allow_meta_from_json=False):
->>>>>>> 9a46794b
+    def __init__(self, benchmark_dir, allow_meta_from_json=False, standalone=False):
         self.benchmark_dir = Path(benchmark_dir)
 
         set_benchmark_module(self.benchmark_dir)
-<<<<<<< HEAD
         if not standalone:
             try:
                 objective = self.get_benchmark_objective()
@@ -82,7 +66,6 @@
                     "`objective.py`.\nMake sure you provide the path"
                     "to a valid benchmark."
                 )
-=======
 
         # Load the benchmark metadat defined in `objective.py` or
         # in `benchmark_meta.json`.
@@ -116,7 +99,6 @@
             self.url = f"https://github.com/benchopt/{self.name}"
         else:
             self.name = Path(self.url).name
->>>>>>> 9a46794b
 
     ####################################################################
     # Helpers to access and validate objective, solvers and datasets

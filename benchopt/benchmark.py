import re
import click
import warnings
from pathlib import Path

from .config import get_setting
from .base import BaseSolver, BaseDataset

from .utils.safe_import import set_benchmark
from .utils.dynamic_modules import _load_class_from_module
from .utils.parametrized_name_mixin import product_param
from .utils.parametrized_name_mixin import _list_all_parametrized_names

from .utils.terminal_output import YELLOW
from .utils.terminal_output import colorify

from .utils.conda_env_cmd import install_in_conda_env
from .utils.conda_env_cmd import shell_install_in_conda_env

# Get config values
from .config import RAISE_INSTALL_ERROR


CACHE_DIR = '__cache__'


class Benchmark:
<<<<<<< HEAD
    def __init__(self, benchmark_dir, standalone=False):
        self.benchmark_dir = Path(benchmark_dir)
        self.name = self.benchmark_dir.resolve().name

        if not standalone:
            try:
                self.get_benchmark_objective()
            except RuntimeError:
                raise click.BadParameter(
                    f"The folder '{benchmark_dir}' does not contain "
                    "`objective.py`.\nMake sure you provide the path to a"
                    "valid benchmark."
                )
=======
    """Benchmark exposes all constituents of the benchmark folder.

    Parameters
    ----------
    benchmark_dir : str or Path-like
        Folder containing the benchmark. The folder should at least
        contain an `objective.py` file defining the `Objective`
        function for the benchmark.

    Attributes
    ----------
    mem : joblib.Memory
        Caching mechanism for the benchmark.
    """
    def __init__(self, benchmark_dir):
        self.benchmark_dir = Path(benchmark_dir)
        self.name = self.benchmark_dir.resolve().name

        set_benchmark(self.benchmark_dir)

        try:
            self.get_benchmark_objective()
        except RuntimeError:
            raise click.BadParameter(
                f"The folder '{benchmark_dir}' does not contain "
                "`objective.py`.\nMake sure you provide the path to a valid "
                "benchmark."
            )
>>>>>>> c2f5d33c

    ####################################################################
    # Helpers to access and validate objective, solvers and datasets
    ####################################################################

    def get_benchmark_objective(self):
        """Load the objective function defined in the given benchmark.

        Returns
        -------
        objective_class : class
            The class defining the objective function for the benchmark.
        """
        module_filename = self.benchmark_dir / 'objective.py'
        if not module_filename.exists():
            raise RuntimeError(
                "Did not find an `objective` module in benchmark."
            )

        return _load_class_from_module(
            module_filename, "Objective", benchmark_dir=self.benchmark_dir
        )

    def validate_objective_filters(self, objective_filters):
        "Check that all objective filters match at least one objective setup."

        # List all choices of objective parameters
        all_objectives = _list_all_parametrized_names(
            self.get_benchmark_objective()
        )

        _validate_patterns(all_objectives, objective_filters,
                           name_type="objective")

    def get_solvers(self):
        "List all available solver classes for the benchmark."
        return self._list_benchmark_classes(BaseSolver)

    def get_solver_names(self):
        "List all available solver names for the benchmark."
        return [s.name for s in self.get_solvers()]

    def validate_solver_patterns(self, solver_patterns):
        "Check that all provided patterns match at least one solver"

        # List all solver strings.
        all_solvers = _list_all_parametrized_names(*self.get_solvers())
        all_solvers += ["all"]

        _validate_patterns(all_solvers, solver_patterns, name_type='solver')

    def get_datasets(self):
        "List all available dataset classes for the benchmark."
        return self._list_benchmark_classes(BaseDataset)

    def get_dataset_names(self):
        "List all available dataset names for the benchmark."
        return [d.name for d in self.get_datasets()]

    def validate_dataset_patterns(self, dataset_patterns):
        "Check that all provided patterns match at least one dataset"

        # List all dataset strings.
        all_datasets = _list_all_parametrized_names(*self.get_datasets())
        all_datasets += ["all"]

        _validate_patterns(all_datasets, dataset_patterns, name_type='dataset')

    def _list_benchmark_classes(self, base_class):
        """Load all classes with the same name from a benchmark's subpackage.

        Parameters
        ----------
        base_class : class
            Base class for the classes to load.

        Returns
        -------
        classes : List of class
            A list with all the classes with base_class in the given subpkg of
            the benchmark.
        """

        classes = []
        # List all available module in benchmark.subpkg
        class_name = base_class.__name__.replace('Base', '')
        package = self.benchmark_dir / f'{class_name.lower()}s'
        submodule_files = package.glob('*.py')
        for module_filename in submodule_files:
            # Get the class
            cls = _load_class_from_module(
                module_filename, class_name, benchmark_dir=self.benchmark_dir
            )
            if issubclass(cls, base_class):
                classes.append(cls)
            else:
                print(colorify(
                    f"WARNING: class {cls} in {module_filename} does not "
                    f"derive from base class {base_class}", YELLOW
                ))

        classes.sort(key=lambda c: c.name.lower())
        return classes

    #####################################################
    # Access to output files for the benchmark
    #####################################################

    def get_output_folder(self):
        """Get the folder to store the output of the benchmark.

        If it does not exists, create it.
        """
        output_dir = self.benchmark_dir / "outputs"
        output_dir.mkdir(exist_ok=True)
        return output_dir

    def get_result_file(self, filename=None):
        """Get a result file from the benchmark.

        Parameters
        ----------
        filename : str
            Select a specific file from the benchmark. If None, this will
            select the most recent CSV file in the benchmark output folder.
        """
        # List all result files
        output_folder = self.get_output_folder()
        all_csv_files = output_folder.glob("*.csv")
        all_csv_files = sorted(
            all_csv_files, key=lambda t: t.stat().st_mtime
        )

        if filename is not None and filename != 'all':
            result_filename = (output_folder / filename).with_suffix('.csv')
            if not result_filename.exists():
                if Path(filename).exists():
                    result_filename = Path(filename)
                else:
                    all_csv_files = '\n- '.join([
                        str(s) for s in all_csv_files
                    ])
                    raise FileNotFoundError(
                        f"Could not find result file {filename}. Available "
                        f"result files are:\n- {all_csv_files}"
                    )
        else:
            if len(all_csv_files) == 0:
                raise RuntimeError(
                    f"Could not find any CSV result files in {output_folder}."
                )
            result_filename = all_csv_files[-1]
            if filename == 'all':
                result_filename = all_csv_files

        return result_filename

    #####################################################
    # Caching mechanism
    #####################################################

    @property
    def mem(self):
        from joblib import Memory
        if not hasattr(self, '_mem'):
            self._mem = Memory(location=self.get_cache_location(), verbose=0)
        return self._mem

    def get_cache_location(self):
        "Get the location for the cache of the benchmark."
        return self.benchmark_dir / CACHE_DIR

    def cache(self, func, force=False, ignore=None):
        """Create a cached function for the given function.

        A special behavior is enforced for the 'force' kwargs. If it is present
        and True, the function will always be recomputed.
        """

        # Create a cached function the computations in the benchmark folder
        # and handle cases where we force the run.
        func_cached = self.mem.cache(func, ignore=ignore)
        if force:
            def _func_cached(**kwargs):
                return func_cached.call(**kwargs)[0]
        else:
            def _func_cached(**kwargs):
                if kwargs.get('force', False):
                    return func_cached.call(**kwargs)[0]
                return func_cached(**kwargs)

        return _func_cached

    #####################################################
    # Configuration and settings for the benchmark
    #####################################################

    def get_config_file(self):
        "Get the location for the config file of the benchmark."
        return self.benchmark_dir / 'config.ini'

    def get_setting(self, setting_name):
        "Retrieve the setting value from benchmark config."

        # Get the config file and read it
        config_file = self.get_config_file()
        return get_setting(name=setting_name, config_file=config_file,
                           benchmark_name=self.name)

    def get_test_config_file(self):
        """Get the location for the test config file for the benchmark.

        This file will be used to check if a test should be xfailed/skipped on
        specific solvers and platforms when we have installation or running
        issues. Returns None if this file does not exists.
        """
        test_config_file = self.benchmark_dir / 'test_config.py'
        if not test_config_file.exists():
            return None
        return test_config_file

    #####################################################
    # Install and run helpers
    #####################################################

    def install_all_requirements(self, include_solvers, include_datasets,
                                 minimal=False, env_name=None,
                                 force=False, quiet=False):
        """Install all classes that are required for the run.

        Parameters
        ----------
        include_solvers : list of str
            patterns to select solvers to install.
        include_datasets : list of str
            patterns to select datasets to install.
        minimal : bool (default: False)
            only install requirements for the objective function.
        env_name : str or None (default: None)
            Name of the conda env where the class should be installed. If
            None, tries to install it in the current environment.
        force : bool (default: False)
            If set to True, forces reinstallation when using conda.
        quiet : bool (default: False)
            If True, silences the output of install commands.
        """
        # Collect all classes matching one of the patterns
        print("Collecting packages:")

        install_solvers = not minimal
        install_datasets = not minimal

        # If -d is used but not -s, then does not install any solver
        if len(include_solvers) == 0 and len(include_datasets) > 0:
            install_solvers = False

        # If -s is used but not -d, then does not install any dataset
        if len(include_datasets) == 0 and len(include_solvers) > 0:
            install_datasets = False

        # If -d or -s are followed by 'all' then all
        # solvers or datasets are included
        if 'all' in include_solvers:
            include_solvers = []
        if 'all' in include_datasets:
            include_datasets = []

        check_installs = []
        objective = self.get_benchmark_objective()
        conda_reqs, shell_install_scripts, post_install_hooks = (
            objective.collect(env_name=env_name, force=force)
        )
        if len(shell_install_scripts) > 0 or len(conda_reqs) > 0:
            check_installs += [objective]
        for list_classes, include_patterns, to_install in [
                (self.get_solvers(), include_solvers, install_solvers),
                (self.get_datasets(), include_datasets, install_datasets)
        ]:
            include_patterns = _check_name_lists(include_patterns)
            for klass in list_classes:
                for klass_parameters in product_param(klass.parameters):
                    name = klass._get_parametrized_name(**klass_parameters)
                    if is_matched(name, include_patterns) and to_install:
                        reqs, scripts, hooks = (
                            klass.collect(env_name=env_name, force=force)
                        )
                        conda_reqs += reqs
                        shell_install_scripts += scripts
                        post_install_hooks += hooks
                        if len(scripts) > 0 or len(reqs) > 0:
                            check_installs += [klass]
                        break
        print('... done')

        # Install the collected requirements
        list_install = '\n'.join([
            f"- {klass.name}" for klass in check_installs
        ])
        if len(list_install) == 0:
            print("All required solvers are already installed.")
            return
        print(f"Installing required packages for:\n{list_install}\n...",
              end='', flush=True)
        install_in_conda_env(
            *list(set(conda_reqs)), env_name=env_name, force=force,
            quiet=quiet
        )
        for install_script in shell_install_scripts:
            shell_install_in_conda_env(
                install_script, env_name=env_name, quiet=quiet
            )
        for hooks in post_install_hooks:
            hooks(env_name=env_name)
        print(' done')

        # Check install for all classes that needed extra requirements
        print('- Checking installed packages...', end='', flush=True)
        success = True
        for klass in check_installs:
            success |= klass.is_installed(env_name=env_name)

        # If one failed, raise a warning to explain how to see the install
        # errors.
        if not success:
            warnings.warn(
                "Some solvers were not successfully installed, and will thus "
                "be ignored. Use 'export BENCHOPT_RAISE_INSTALL_ERROR=true' to"
                " stop at any installation failure and print the traceback.",
                UserWarning
            )
        print(' done')

    def get_all_runs(self, solver_names=None, forced_solvers=None,
                     dataset_names=None, objective_filters=None, output=None):
        """Generator with all combinations to run for the benchmark.

        Parameters
        ----------
        solver_names : list | None
            List of solvers to include in the benchmark. If None
            all solvers available are run.
        forced_solvers : list | None
            List of solvers to include in the benchmark and for
            which one forces recomputation.
        dataset_names : list | None
            List of datasets to include. If None all available
            datasets are used.
        objective_filters : list | None
            Filters to select specific objective parameters. If None,
            all objective parameters are tested
        output : TerminalOutput or None
            Object to manage the output in the terminal.

        Yields
        ------
        dataset : BaseDataset instance
        objective : BaseObjective instance
        solver : BaseSolver instance
        force : bool
        """
        all_datasets = _filter_classes(*self.get_datasets(),
                                       filters=dataset_names)
        all_objectives, objective_buffer = buffer_iterator(_filter_classes(
            self.get_benchmark_objective(), filters=objective_filters
        ))
        all_solvers, solvers_buffer = buffer_iterator(_filter_classes(
            *self.get_solvers(), filters=solver_names
        ))
        for dataset, is_installed in all_datasets:
            output.set(dataset=dataset)
            if not is_installed:
                output.show_status('not installed', dataset=True)
                continue
            output.display_dataset()
            for objective, is_installed in all_objectives:
                output.set(objective=objective)
                if not is_installed:
                    output.show_status('not installed', objective=True)
                    continue
                output.display_objective()
                for i_solver, (solver, is_installed) in enumerate(all_solvers):
                    output.set(solver=solver, i_solver=i_solver)

                    if not is_installed:
                        output.show_status('not installed')
                        continue

                    force = is_matched(
                        str(solver), forced_solvers, default=False
                    )
                    yield dataset, objective, solver, force, output.clone()
                all_solvers = solvers_buffer
            all_objectives = objective_buffer


def _check_name_lists(*name_lists):
    "Normalize name_list ot a list of lowercase str."
    res = []
    for name_list in name_lists:
        if name_list is None:
            continue
        res.extend([str(name).lower() for name in name_list])
    return res


def is_matched(name, include_patterns=None, default=True):
    """Check if a certain name is matched by any pattern in include_patterns.

    When include_patterns is None or [], always return `default`.
    """
    if include_patterns is None or len(include_patterns) == 0:
        return default
    name = str(name)
    # we use [] to signal options in patterns, we must escape them for re
    substitutions = {"*": ".*", "[": r"\[", "]": r"\]"}
    for p in include_patterns:
        for old, new in substitutions.items():
            p = p.replace(old, new)
        if re.match(f"^{p}.*", name, flags=re.IGNORECASE) is not None:
            return True
    return False


def _validate_patterns(all_names, patterns, name_type='dataset'):
    "Check that all provided patterns match at least one name."
    if patterns is None:
        return

    # Check that the provided patterns match at least one dataset.
    invalid_patterns = []
    for p in patterns:
        matched = any([is_matched(name, [p]) for name in all_names])
        if not matched:
            invalid_patterns.append(p)

    # If some patterns did not matched any dataset, raise an error
    if len(invalid_patterns) > 0:
        all_names = '- ' + '\n- '.join(all_names)
        raise click.BadParameter(
            f"Patterns {invalid_patterns} did not match any {name_type}.\n"
            f"Available {name_type}s are:\n{all_names}"
        )


def _filter_classes(*classes, filters=None):
    """Filter a list of class based on its names."""
    for klass in classes:
        is_installed = None
        for parameters in product_param(klass.parameters):
            obj = klass.get_instance(**parameters)
            if is_matched(str(obj), filters):
                if is_installed is None:
                    is_installed = (
                        not hasattr(klass, 'is_installed')
                        or klass.is_installed(
                            raise_on_not_installed=RAISE_INSTALL_ERROR
                        )
                    )
                if not is_installed:
                    yield klass.name, False
                    break
                yield obj, True


def buffer_iterator(it):
    """Buffer the output of an iterator to repeat it without recomputing."""
    buffer = []

    def buffered_it(buffer):
        for val in it:
            buffer.append(val)
            yield val

    return buffered_it(buffer), buffer<|MERGE_RESOLUTION|>--- conflicted
+++ resolved
@@ -25,21 +25,7 @@
 
 
 class Benchmark:
-<<<<<<< HEAD
     def __init__(self, benchmark_dir, standalone=False):
-        self.benchmark_dir = Path(benchmark_dir)
-        self.name = self.benchmark_dir.resolve().name
-
-        if not standalone:
-            try:
-                self.get_benchmark_objective()
-            except RuntimeError:
-                raise click.BadParameter(
-                    f"The folder '{benchmark_dir}' does not contain "
-                    "`objective.py`.\nMake sure you provide the path to a"
-                    "valid benchmark."
-                )
-=======
     """Benchmark exposes all constituents of the benchmark folder.
 
     Parameters
@@ -59,16 +45,15 @@
         self.name = self.benchmark_dir.resolve().name
 
         set_benchmark(self.benchmark_dir)
-
-        try:
-            self.get_benchmark_objective()
-        except RuntimeError:
-            raise click.BadParameter(
-                f"The folder '{benchmark_dir}' does not contain "
-                "`objective.py`.\nMake sure you provide the path to a valid "
-                "benchmark."
-            )
->>>>>>> c2f5d33c
+        if not standalone:
+            try:
+                self.get_benchmark_objective()
+            except RuntimeError:
+                raise click.BadParameter(
+                    f"The folder '{benchmark_dir}' does not contain "
+                    "`objective.py`.\nMake sure you provide the path to a valid "
+                    "benchmark."
+                )
 
     ####################################################################
     # Helpers to access and validate objective, solvers and datasets

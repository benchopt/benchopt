--- conflicted
+++ resolved
@@ -4,11 +4,7 @@
 jobs:
   build_docs:
     docker:
-<<<<<<< HEAD
-      - image: circleci/python:3.9.1-buster
-=======
-      - image: cimg/python:3.8.11-browsers
->>>>>>> 7114e187
+      - image: cimg/python:3.9.11-browsers
     steps:
       - checkout
       - run:
@@ -97,11 +93,7 @@
 
   deploy:
     docker:
-<<<<<<< HEAD
-      - image: circleci/python:3.9.1-buster
-=======
-      - image: cimg/python:3.8.11-browsers
->>>>>>> 7114e187
+      - image: cimg/python:3.9.11-browsers
     steps:
       - attach_workspace:
           at: /tmp/build
